{
  "name": "ensuro",
  "version": "1.2.0",
  "description": "Ensuro - Decentralized insurance protocol",
  "scripts": {
    "prettier": "prettier --write 'contracts/**/*.sol' --write 'test/**/*.js'",
    "solhint": "solhint 'contracts/**/*.sol'"
  },
  "author": "",
  "license": "Apache-2.0",
  "devDependencies": {
    "@nomicfoundation/hardhat-network-helpers": "^1.0.6",
    "@nomiclabs/hardhat-ethers": "^2.0.5",
    "@nomiclabs/hardhat-etherscan": "^3.0.3",
    "@nomiclabs/hardhat-waffle": "^2.0.3",
    "@openzeppelin/hardhat-upgrades": "^1.17.0",
    "chai": "^4.3.6",
    "ethereum-waffle": "^3.4.4",
    "ethers": "~5.5.4",
    "ganache-cli": "^6.12.2",
    "hardhat": "^2.11.1",
    "hardhat-contract-sizer": "^2.5.1",
    "hardhat-gas-reporter": "^1.0.8",
    "lcov-badge2": "^1.0.3",
    "prettier": "^2.6.2",
    "prettier-plugin-solidity": "^1.0.0-beta.19",
    "solhint": "^3.3.7",
    "solhint-plugin-prettier": "0.0.5",
<<<<<<< HEAD
    "solidity-coverage": "^0.8.2",
    "solidity-docgen": "^0.6.0-beta.22"
=======
    "solidity-coverage": "^0.7.20",
    "solidity-docgen": "^0.6.0-beta.22",
    "hardhat-tracer": "^1.1.0-rc.9"
>>>>>>> ec6ac034
  },
  "dependencies": {
    "@openzeppelin/contracts": "^4.7.3",
    "@openzeppelin/contracts-upgradeable": "^4.7.3"
  }
}<|MERGE_RESOLUTION|>--- conflicted
+++ resolved
@@ -26,14 +26,9 @@
     "prettier-plugin-solidity": "^1.0.0-beta.19",
     "solhint": "^3.3.7",
     "solhint-plugin-prettier": "0.0.5",
-<<<<<<< HEAD
     "solidity-coverage": "^0.8.2",
-    "solidity-docgen": "^0.6.0-beta.22"
-=======
-    "solidity-coverage": "^0.7.20",
     "solidity-docgen": "^0.6.0-beta.22",
     "hardhat-tracer": "^1.1.0-rc.9"
->>>>>>> ec6ac034
   },
   "dependencies": {
     "@openzeppelin/contracts": "^4.7.3",
