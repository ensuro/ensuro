from contextlib import contextmanager
from hashlib import md5
from functools import wraps
from m9g import Model
from m9g.fields import StringField, IntField, DictField, CompositeField, ListField
from ethproto.contracts import AccessControlContract, ERC20Token, external, view, RayField, \
    WadField, AddressField, ContractProxyField, ContractProxy, require, only_role, Contract, RevertError
from ethproto.contracts import ERC721Token
from ethproto.wadray import RAY, Ray, Wad, _W, _R
import time

SECONDS_IN_YEAR = 365 * 24 * 3600


class TimeControl:
    def __init__(self, start_time=None):
        if start_time is None:
            self._now = int(time.time())
        else:
            self._now = start_time

    @property
    def now(self):
        return self._now

    def fast_forward(self, seconds):
        self._now += seconds
        return self._now


time_control = TimeControl()


def only_component_role(*roles):
    def decorator(method):
        @wraps(method)
        def inner(self, *args, **kwargs):
            contract_id = self.contract_id
            for role in roles:
                composed_role = f"{role}-{contract_id}"
                if self.has_role(composed_role, self.running_as):
                    break
            else:
                raise RevertError(f"AccessControl: account {self.running_as} is missing role {role}")
            return method(self, *args, **kwargs)

        return inner
    return decorator


class RiskModule(AccessControlContract):
    policy_pool = ContractProxyField()
    premiums_account = ContractProxyField()
    name = StringField()
    moc = WadField(default=_W(1))
    jr_coll_ratio = WadField(default=Wad(0))
    coll_ratio = WadField(default=_W(1))
    ensuro_pp_fee = WadField(default=Wad(0))   # Ensuro fee as % of pure_premium
    ensuro_coc_fee = WadField(default=Wad(0))   # Ensuro fee as % of coc
    jr_roc = WadField(default=Wad(0))
    sr_roc = WadField(default=Wad(0))
    max_payout_per_policy = WadField(default=_W(1000000))
    exposure_limit = WadField(default=_W(10000000))
    active_exposure = WadField(default=_W(0))

    wallet = AddressField(default="RM")

    pool_component_set_attr_roles = {
        "wallet": "RM_PROVIDER_ROLE",
    }

    pool_set_attr_roles = {
        "moc": "LEVEL2_ROLE",
        "jr_coll_ratio": "LEVEL2_ROLE",
        "coll_ratio": "LEVEL2_ROLE",
        "ensuro_pp_fee": "LEVEL2_ROLE",
        "jr_roc": "LEVEL2_ROLE",
        "sr_roc": "LEVEL2_ROLE",
        "max_payout_per_policy": "LEVEL2_ROLE",
        "exposure_limit": "LEVEL1_ROLE",
    }

    def __init__(self, **kwargs):
        super().__init__(**kwargs)

        require(self.coll_ratio <= _W(1) and self.coll_ratio > 0, "Validation: collRatio must be <=1")
        require(self.jr_coll_ratio <= _W(1), "Validation: jrCollRatio must be <=1")
        require(self.jr_coll_ratio <= self.coll_ratio, "Validation: collRatio >= jrCollRatio")
        require(self.moc <= _W(4) and self.moc >= _W("0.5"), "Validation: moc must be [0.5, 4]")
        require(self.ensuro_pp_fee <= _W(1), "Validation: ensuroPpFee must be <= 1")
        require(self.ensuro_coc_fee <= _W(1), "Validation: ensuroCocFee must be <= 1")
        require(self.sr_roc <= _W(1), "Validation: srRoc must be <= 1 (100%)")
        require(self.jr_roc <= _W(1), "Validation: jrRoc must be <= 1 (100%)")
        #  _maxPayoutPerPolicy no limits
        require(
            self.exposure_limit >= self.active_exposure,
            "Validation: exposureLimit can't be less than actual activeExposure",
        )
        require(
            self.exposure_limit >= 0 and self.max_payout_per_policy > 0, "Exposure and MaxPayout must be >0"
        )
        require(self.wallet != 0, "Validation: Wallet can't be zero address")

    def has_role(self, role, account):
        return self.policy_pool.access.has_role(role, account)

    def _validate_setattr(self, attr_name, value):
        if attr_name in self.pool_set_attr_roles:
            require(
                self.policy_pool.access.has_role(self.pool_set_attr_roles[attr_name], self._running_as),
                f"AccessControl: AccessControl: account {self._running_as} is missing role "
                f"'{self.pool_set_attr_roles[attr_name]}'"
            )
        if attr_name in self.pool_component_set_attr_roles:
            composed_role = f"{self.pool_component_set_attr_roles[attr_name]}-{self.contract_id}"
            require(
                self.policy_pool.access.has_role(composed_role, self._running_as),
                f"AccessControl: AccessControl: account {self._running_as} is missing role "
                f"'{composed_role}'"
            )
        return super()._validate_setattr(attr_name, value)

    def make_policy_id(self, internal_id):
        prefix = md5(self.contract_id.encode("utf-8")).hexdigest()
        return (int(prefix, 16) << 96) + internal_id

    @external
    def new_policy(self, payout, premium, loss_prob, expiration, payer, on_behalf_of, internal_id):
        assert type(loss_prob) == Wad, "Loss prob MUST be wad"
        start = time_control.now
<<<<<<< HEAD
        require(self.policy_pool.currency.allowance(payer, self.policy_pool.contract_id) >= premium,
                "You must allow ENSURO to transfer the premium")
        require(self._running_as == payer or self.policy_pool.currency.allowance(payer, self._running_as) >= premium,
                "Payer must allow PRICER to transfer the premium")
        
        policy = Policy(id=-1, risk_module=self, payout=payout, premium=premium,
                        loss_prob=loss_prob, start=start, expiration=expiration)
=======
        if premium is None:
            premium = self.get_minimum_premium(payout, loss_prob, expiration)
        require(
            self.policy_pool.currency.allowance(customer, self.policy_pool.contract_id) >= premium,
            "You must allow ENSURO to transfer the premium",
        )
        policy = Policy(
            id=-1,
            risk_module=self,
            payout=payout,
            premium=premium,
            loss_prob=loss_prob,
            start=start,
            expiration=expiration,
        )
>>>>>>> 01322f66

        require(
            policy.payout <= self.max_payout_per_policy,
            f"Policy Payout: {policy.payout} > maximum per policy {self.max_payout_per_policy}",
        )
        active_exposure = self.active_exposure + policy.payout
        require(active_exposure <= self.exposure_limit, "RiskModule: Exposure limit exceeded")
        self.active_exposure = active_exposure

        policy.id = self.policy_pool.new_policy(policy, payer, on_behalf_of, internal_id)
        assert policy.id > 0
        return policy

    def get_minimum_premium(self, payout, loss_prob, expiration):
        pure_premium = payout * loss_prob * self.moc
        jr_scr = max(payout * self.jr_coll_ratio - pure_premium, _W(0))
        sr_scr = max(payout * self.coll_ratio - pure_premium - jr_scr, _W(0))
        jr_coc = jr_scr * self.jr_roc * _W(expiration - time_control.now) // _W(SECONDS_IN_YEAR)
        sr_coc = sr_scr * self.sr_roc * _W(expiration - time_control.now) // _W(SECONDS_IN_YEAR)
        ensuro_commission = pure_premium * self.ensuro_pp_fee + (jr_coc + sr_coc) * self.ensuro_coc_fee
        return (pure_premium + ensuro_commission + jr_coc + sr_coc)

    @external
    def remove_policy(self, policy):
        self.active_exposure -= policy.payout


class TrustfulRiskModule(RiskModule):
    @only_component_role("PRICER_ROLE")
    def new_policy(self, *args, **kwargs):
        payer = kwargs.get('on_behalf_of')
        if self._running_as != payer and self.policy_pool.currency.allowance(payer, self._running_as) < kwargs.get('premium'):
            payer = self._running_as
        kwargs['payer'] = payer

        return super().new_policy(*args, **kwargs)

    @external
    @only_component_role("RESOLVER_ROLE")
    def resolve_policy(self, policy_id, customer_won):
        with self.policy_pool.as_(self.contract_id):
            return self.policy_pool.resolve_policy(policy_id, customer_won)


class Policy(Model):
    id = IntField()
    risk_module = ContractProxyField()
    payout = WadField()
    premium = WadField()
    jr_scr = WadField(default=Wad(0))
    sr_scr = WadField(default=Wad(0))
    loss_prob = WadField()
    start = IntField()
    expiration = IntField()
    pure_premium = WadField(default=Wad(0))
    ensuro_commission = WadField(default=Wad(0))
    partner_commission = WadField(default=Wad(0))
    jr_coc = WadField(default=Wad(0))
    sr_coc = WadField(default=Wad(0))

    def __init__(self, **kwargs):
        super().__init__(**kwargs)
        self._do_premium_split()

    def _do_premium_split(self):
        self.pure_premium = self.payout * self.loss_prob * self.risk_module.moc
        if not self.risk_module.jr_coll_ratio:
            self.jr_scr = _W(0)
        elif self.payout * self.risk_module.jr_coll_ratio < self.pure_premium:
            self.jr_scr = _W(0)
        else:
            self.jr_scr = self.payout * self.risk_module.jr_coll_ratio - self.pure_premium
        self.sr_scr = max(
            self.payout * self.risk_module.coll_ratio - self.pure_premium - self.jr_scr,
            _W(0)
        )
        self.sr_coc = self.sr_scr * (
            self.risk_module.sr_roc * _W(self.expiration - self.start) // _W(SECONDS_IN_YEAR)
        )
        self.jr_coc = self.jr_scr * (
            self.risk_module.jr_roc * _W(self.expiration - self.start) // _W(SECONDS_IN_YEAR)
        )
        self.ensuro_commission = (
            self.pure_premium * self.risk_module.ensuro_pp_fee +
            (self.sr_coc + self.jr_coc) * self.risk_module.ensuro_coc_fee
        )
        require(self.premium >= (self.pure_premium + self.jr_coc + self.sr_coc + self.ensuro_commission),
                "Premium less than minimum")
        self.partner_commission = (
            self.premium - self.pure_premium - self.jr_coc - self.sr_coc - self.ensuro_commission
        )

    @property
    def sr_interest_rate(self):
        return (
            self.sr_coc * _W(SECONDS_IN_YEAR) // (
                _W(self.expiration - self.start) * self.sr_scr
            )
        )

    @property
    def jr_interest_rate(self):
        return (
            self.jr_coc * _W(SECONDS_IN_YEAR) // (
                _W(self.expiration - self.start) * self.jr_scr
            )
        )

    def sr_accrued_interest(self):
        return (
            self.sr_scr * _W(time_control.now - self.start) * self.sr_interest_rate //
            _W(SECONDS_IN_YEAR)
        )

    def jr_accrued_interest(self):
        return (
            self.sr_scr * _W(time_control.now - self.start) * self.jr_interest_rate //
            _W(SECONDS_IN_YEAR)
        )


def non_negative(value):
    if value < 0:
        raise ValueError("Not allowed negative")


class ReserveMixin:
    @property
    def NEGLIGIBLE_AMOUNT(self):
        return Wad(10 ** (self.currency.decimals // 2))

    @only_role("LEVEL1_ROLE", "GUARDIAN_ROLE")
    def set_asset_manager(self, asset_manager, force):
        if self.asset_manager:
            if force:
                try:
                    self.asset_manager.deinvest_all()
                except Exception:
                    pass
            else:
                self.asset_manager.deinvest_all()
        self.asset_manager = asset_manager

    def _transfer_to(self, target, amount):
        if amount == _W(0):
            return
        balance = self.currency.balance_of(self.contract_id)

        if self.asset_manager and balance < amount:
            self.asset_manager.refill_wallet(amount)

        if balance < amount and (amount - balance) < self.NEGLIGIBLE_AMOUNT:
            amount = balance

        return self.currency.transfer(self.contract_id, target, amount)

    def asset_earnings(self, amount):
        """Called from the asset_manager to record the earnings - Must be implemented"""
        raise NotImplementedError()

    @external
    def checkpoint(self):
        self.asset_manager.checkpoint()

    @external
    def rebalance(self):
        self.asset_manager.rebalance()

    @external
    def record_earnings(self):
        self.asset_manager.record_earnings()

    @only_component_role("LEVEL2_ROLE")
    def forward_to_asset_manager(self, method, *args, **kwargs):
        return getattr(self.asset_manager, method)(*args, **kwargs)


class ScaledAmount(Model):
    amount = WadField(default=_W(0))
    scale = RayField(default=_R(1))
    last_update = IntField(default=None, allow_none=True)

    def _update_scale(self, interest_rate):
        if not self.last_update:
            self.scale = _R(1)
        else:
            self.scale = self._get_scale(interest_rate)
        self.last_update = time_control.now

    def _get_scale(self, interest_rate):
        seconds = time_control.now - self.last_update
        if seconds <= 0:
            return self.scale
        increment = (
            Ray.from_value(seconds) * interest_rate.to_ray() //
            Ray.from_value(SECONDS_IN_YEAR)
        )
        return self.scale * (Ray(RAY) + increment)

    def get_scaled_amount(self, interest_rate):
        if self.amount == 0:
            return self.amount
        return (self.amount.to_ray() * self._get_scale(interest_rate)).to_wad()

    def add(self, scaled_amount, interest_rate):
        self._update_scale(interest_rate)
        self.amount += (scaled_amount.to_ray() // self.scale).to_wad()

    def sub(self, scaled_amount, interest_rate):
        self._update_scale(interest_rate)
        self.amount = (
            (self.get_scaled_amount(interest_rate) - scaled_amount).to_ray() // self.scale
        ).to_wad()


class EToken(ReserveMixin, ERC20Token):
    MIN_SCALE = _R("0.0000000001")  # 1e-10
    policy_pool = ContractProxyField()
    asset_manager = ContractProxyField(default=None, allow_none=True)
    scale_factor = RayField(default=_R(1), validation_hook=non_negative)
    last_scale_update = IntField(default=time_control.now)

    scr = WadField(default=_W(0))
    scr_interest_rate = WadField(default=_W(0))
    token_interest_rate = WadField(default=_W(0))
    liquidity_requirement = WadField(default=_W(1))
    min_utilization_rate = WadField(default=_W(0))
    max_utilization_rate = WadField(default=_W(1))
    whitelist = ContractProxyField(default=None, allow_none=True)

    internal_loan_interest_rate = WadField(default=_W("0.05"))
    loans = DictField(ContractProxyField(), CompositeField(ScaledAmount), default={})

    set_attr_roles = {
        "min_utilization_rate": "LEVEL2_ROLE",
        "max_utilization_rate": "LEVEL2_ROLE",
        "liquidity_requirement": "LEVEL2_ROLE",
        "internal_loan_interest_rate": "LEVEL2_ROLE",
    }

    def __init__(self, **kwargs):
        super().__init__(**kwargs)
        self._running_as = "ensuro"

    def has_role(self, role, account):
        return self.policy_pool.access.has_role(role, account)

    def grant_role(self, role, user):
        """Adapter to save the roles in the access, not in this object, to simplify tests"""
        with self.policy_pool.access.as_(self.running_as):
            self.policy_pool.access.grant_role(role, user)

    @property
    def currency(self):
        return self.policy_pool.currency

    def _update_current_scale(self):
        self.scale_factor = self._calculate_current_scale()
        require(self.scale_factor >= self.MIN_SCALE, "Scale too small, can lead to rounding errors")
        self.last_scale_update = time_control.now

    def _update_token_interest_rate(self):
        """Should be called each time total_supply changes or scr changes"""
        total_supply = self.total_supply()
        if total_supply:
            self.token_interest_rate = self.scr_interest_rate * self.scr // total_supply
        else:
            self.token_interest_rate = Wad(0)

    def _calculate_current_scale(self):
        seconds = time_control.now - self.last_scale_update
        if seconds <= 0:
            return self.scale_factor
        increment = (
            Ray.from_value(seconds) * self.token_interest_rate.to_ray() //
            Ray.from_value(SECONDS_IN_YEAR)
        )
        return self.scale_factor * (Ray(RAY) + increment)

    @contextmanager
    def thru_policy_pool(self):
        yield self

    @contextmanager
    def thru(self, address):
        yield self

    @view
    def get_current_scale(self, updated):
        if updated:
            return self._calculate_current_scale()
        else:
            return self.scale_factor

    def _base_supply(self):
        return super().total_supply()

    @view
    def total_supply(self):
        return (super().total_supply().to_ray() * self._calculate_current_scale()).to_wad()

    @property
    def funds_available(self):
        return max(self.total_supply() - self.scr, _W(0))

    @property
    def funds_available_to_lock(self):
        return max(self.total_supply() - self.scr, _W(0)) * self.max_utilization_rate

    @external
    def lock_scr(self, scr_amount, interest_rate):
        self._update_current_scale()
        require(scr_amount <= self.funds_available_to_lock,
                "Not enought funds available to cover the SCR " + self.symbol)

        if self.scr == 0:
            self.scr = scr_amount
            self.scr_interest_rate = interest_rate
        else:
            orig_scr = self.scr
            self.scr += scr_amount
            self.scr_interest_rate = (
                self.scr_interest_rate * orig_scr + interest_rate * scr_amount
            ) // self.scr  # weighted average of previous and policy interest_rate
        self._update_token_interest_rate()
        self._check_balance()

    @external
    def unlock_scr(self, scr_amount, interest_rate, adjustment):
        # Pre condition: the pool needs to transfer the amount of the interests
        require(scr_amount <= self.scr, "Want to unlock more SCR than locked")
        self._update_current_scale()

        if self.scr == scr_amount:
            self.scr = Wad(0)
            self.scr_interest_rate = Wad(0)
        else:
            orig_scr = self.scr
            self.scr -= scr_amount
            self.scr_interest_rate = (
                self.scr_interest_rate * orig_scr - interest_rate * scr_amount
            ) // self.scr  # revert weighted average
        self._discrete_earning(adjustment)
        self._check_balance()

    def asset_earnings(self, amount):
        self._discrete_earning(amount)

    def _discrete_earning(self, amount):
        self._update_current_scale()
        new_total_supply = amount + self.total_supply()
        self.scale_factor = new_total_supply.to_ray() // self._base_supply().to_ray()
        require(self.scale_factor >= self.MIN_SCALE, "Scale too small, can lead to rounding errors")
        self._update_token_interest_rate()

    def _check_balance(self):
        balance = self.currency.balance_of(self)
        require(
            balance >= self.total_supply() or
            (self.total_supply() - balance) < self.NEGLIGIBLE_AMOUNT,
            "Cash balance under total_supply"
        )

    @external
    def deposit(self, provider, amount):
        # Pre condition: the pool needs to transfer the amount
        require(
            self.whitelist is None or
            self.whitelist.accepts_deposit(self, provider, amount),
            "Liquidity Provider not whitelisted"
        )
        self._update_current_scale()
        scaled_amount = (amount.to_ray() // self.scale_factor).to_wad()
        self.mint(provider, scaled_amount)
        self._update_token_interest_rate()
        self._check_balance()
        require(self.utilization_rate >= self.min_utilization_rate,
                "Deposit rejected - Utilization Rate < min")
        return self.balance_of(provider)

    def balance_of(self, provider):
        principal_balance = super().balance_of(provider)
        if not principal_balance:
            return Wad(0)
        scale_factor = self._calculate_current_scale()
        return (principal_balance.to_ray() * scale_factor).to_wad()

    def _transfer(self, sender, recipient, amount):
        require(
            self.whitelist is None or
            self.whitelist.accepts_transfer(self, sender, recipient, amount),
            "Transfer not allowed - Liquidity Provider not whitelisted"
        )
        scaled_amount = (amount.to_ray() // self._calculate_current_scale()).to_wad()
        super()._transfer(sender, recipient, scaled_amount)

    @view
    def total_withdrawable(self):
        """Returns the amount that's available to be withdrawed"""
        locked = self.scr * self.liquidity_requirement
        return max(_W(0), self.total_supply() - locked)

    @external
    def withdraw(self, provider, amount):
        self._update_current_scale()
        balance = self.balance_of(provider)
        if balance == 0:
            return Wad(0)
        if amount is None or amount > balance:
            amount = balance
        amount = min(amount, self.total_withdrawable())
        if amount == 0:
            return Wad(0)

        scaled_amount = (amount.to_ray() // self.scale_factor).to_wad()
        self.burn(provider, scaled_amount)
        self._update_token_interest_rate()

        self._transfer_to(provider, amount)

        return amount

    def _max_negative_adjustment(self):
        return max(
            self.total_supply() - (self.MIN_SCALE * _R(10) * self._base_supply().to_ray()).to_wad(),
            _W(0)
        )

    @external
    def add_borrower(self, borrower):
        # Must be called ONLY by the PolicyPool
        borrower = ContractProxyField().adapt(borrower)
        if borrower not in self.loans:
            self.loans[borrower] = ScaledAmount()

    @external
    def internal_loan(self, borrower, amount, receiver, from_available=True):
        amount_asked = amount
        amount = amount_asked

        if from_available:
            if amount > self.funds_available:
                amount = self.funds_available
        else:
            if amount > self.total_supply():
                amount = self.total_supply()
        if amount > self._max_negative_adjustment():
            amount = self._max_negative_adjustment()
            if amount <= 0:
                return amount_asked
        loan = self.loans.get(ContractProxyField().adapt(borrower), None)
        require(loan is not None, "Borrower not registered")
        loan.add(amount, self.internal_loan_interest_rate)
        self._update_current_scale()
        self._discrete_earning(-amount)
        self._transfer_to(receiver, amount)
        self._check_balance()
        return amount_asked - amount

    @external
    def repay_loan(self, msg_sender, amount, on_behalf_of):
        borrower = on_behalf_of
        loan = self.loans.get(ContractProxyField().adapt(borrower), None)
        require(loan is not None, "Borrower not registered")
        loan.sub(amount, self.internal_loan_interest_rate)
        self._update_current_scale()
        self._discrete_earning(amount)
        self.currency.transfer_from(self, borrower, self, amount)
        self._check_balance()

    def get_loan(self, borrower):
        loan = self.loans.get(ContractProxyField().adapt(borrower), None)
        if loan is None:
            return _W(0)
        return loan.get_scaled_amount(self.internal_loan_interest_rate)

    @external
    def set_internal_loan_interest_rate(self, new_rate):
        for loan in self.loans.values():
            loan.add(_W(0), self.internal_loan_interest_rate)
        self.internal_loan_interest_rate = new_rate

    @external
    def set_max_utilization_rate(self, new_rate):
        self.max_utilization_rate = new_rate

    @external
    def set_min_utilization_rate(self, new_rate):
        self.min_utilization_rate = new_rate

    @property
    def utilization_rate(self):
        return self.scr // self.total_supply()

    @only_role("LEVEL1_ROLE", "GUARDIAN_ROLE")
    def set_whitelist(self, whitelist):
        self.whitelist = ContractProxy(whitelist.contract_id) if whitelist else None


class AccessManager(AccessControlContract):
    def grant_component_role(self, component, role, user):
        composed_role = f"{role}-{component.contract_id}"
        self.grant_role(composed_role, user)


class PremiumsAccount(ReserveMixin, AccessControlContract):
    pool = ContractProxyField()
    asset_manager = ContractProxyField(default=None, allow_none=True)
    junior_etk = ContractProxyField(allow_none=True, default=None)
    senior_etk = ContractProxyField(allow_none=True, default=None)
    active_pure_premiums = WadField(default=Wad(0))
    surplus = WadField(default=Wad(0))
    deficit_ratio = WadField(default=_W(1))

    def __init__(self, *args, **kwargs):
        super().__init__(*args, **kwargs)
        # Infinite approval for eTokens for pool loan repayment
        if self.junior_etk:
            self.currency.approve(self, self.junior_etk.contract_id, Wad(2**256 - 1))
        if self.senior_etk:
            self.currency.approve(self, self.senior_etk.contract_id, Wad(2**256 - 1))

    def has_role(self, role, account):
        return self.pool.access.has_role(role, account)

    @property
    def currency(self):
        return self.pool.currency

    @property
    def pure_premiums(self):
        return self.active_pure_premiums + self.surplus

    @property
    def borrowed_active_pp(self):
        return -self.surplus if self.surplus < 0 else Wad(0)

    @property
    def won_pure_premiums(self):
        return self.surplus if self.surplus >= 0 else Wad(0)

    @external
    @only_component_role("LEVEL2_ROLE")
    def set_deficit_ratio(self, new_ratio, adjustment):
        require(new_ratio <= _W(1) and new_ratio > 0, "Validation: deficitRatio must be <= 1")
        max_deficit = -self.active_pure_premiums * new_ratio
        if not adjustment:
            require(self.surplus >= max_deficit, "Validation: surplus must be >= maxDeficit")
            self.deficit_ratio = new_ratio
            return

        if self.surplus >= max_deficit:
            self.deficit_ratio = new_ratio
            return
        else:
            borrow = max_deficit - self.surplus
            self.surplus = max_deficit
            self.deficit_ratio = new_ratio
            self._borrow_from_etk(borrow, self, self.junior_etk is not None)

    def _store_pure_premium_won(self, pure_premium_won):
        if not pure_premium_won:
            return
        self.surplus += pure_premium_won

    def asset_earnings(self, amount):
        if amount >= 0:
            if self.senior_etk:
                amount = self._repay_loan(amount, self.senior_etk)
            if self.junior_etk:
                amount = self._repay_loan(amount, self.junior_etk)
            self._store_pure_premium_won(amount)
        else:
            left = self._pay_from_premiums(-amount)
            require(left == 0, "Return under zero not supported")

    @external
    def receive_grant(self, sender, amount):
        self.currency.transfer_from(self.contract_id, sender, self.contract_id, amount)
        self._store_pure_premium_won(amount)

    @external
    @only_component_role("WITHDRAW_WON_PREMIUMS_ROLE")
    def withdraw_won_premiums(self, amount, destination):
        s = self.surplus if self.surplus >= 0 else 0
        if amount > s:
            amount = s
        require(amount > 0, "No premiums to withdraw")
        self._pay_from_premiums(amount)
        self._transfer_to(destination, amount)
        return amount

    def _borrow_from_etk(self, borrow, receiver, jr_etk):
        if jr_etk:
            amount_left = self.junior_etk.internal_loan(
                self,
                borrow,
                receiver,
                False,  # Consume Junior Pool until exhausted
            )
        else:
            amount_left = borrow
        if amount_left > self.NEGLIGIBLE_AMOUNT:
            amount_left = self.senior_etk.internal_loan(
                self,
                amount_left,
                receiver,
                True,  # Consume Senior Pool only up to SCR
            )
            require(
                amount_left <= self.NEGLIGIBLE_AMOUNT,
                "Don't know where to take the rest of the money",
            )

    def _pay_from_premiums(self, to_pay):
        s = self.surplus - to_pay
        max_deficit = -self.active_pure_premiums * self.deficit_ratio
        if s >= max_deficit:
            self.surplus = s
            return Wad(0)
        self.surplus = max_deficit
        return -s + max_deficit

    @external
    def policy_created(self, policy):
        self.active_pure_premiums += policy.pure_premium
        if policy.sr_scr:
            self.senior_etk.lock_scr(policy.sr_scr, policy.sr_interest_rate)  # TODO take roc from RM
        if policy.jr_scr:
            self.junior_etk.lock_scr(policy.jr_scr, policy.jr_interest_rate)

    @external
    def policy_resolved_with_payout(self, customer, policy, payout):
        self.active_pure_premiums -= policy.pure_premium

        borrow_from_scr = Wad(0)
        if policy.pure_premium >= payout:
            pure_premium_won = policy.pure_premium - payout
            if self.senior_etk:
                pure_premium_won = self._repay_loan(pure_premium_won, self.senior_etk)
            if self.junior_etk:
                pure_premium_won = self._repay_loan(pure_premium_won, self.junior_etk)
            self._store_pure_premium_won(pure_premium_won)
            self._unlock_scr(policy)
        else:
            borrow_from_scr = self._pay_from_premiums(payout - policy.pure_premium)
            self._unlock_scr(policy)
            if borrow_from_scr > 0:
                self._borrow_from_etk(borrow_from_scr, customer, policy.jr_scr > Wad(0))

        self._transfer_to(customer, payout - borrow_from_scr)
        return borrow_from_scr

    def _repay_loan(self, pure_premium_won, etk):
        if pure_premium_won < self.NEGLIGIBLE_AMOUNT:
            return pure_premium_won
        borrowed_from_etk = etk.get_loan(self)
        if not borrowed_from_etk:
            return pure_premium_won
        repay_amount = min(borrowed_from_etk, pure_premium_won)
        # self._transfer_to(etk, repay_amount) - TODO: ensure enough balance
        etk.repay_loan(self, repay_amount, self)
        return pure_premium_won - repay_amount

    @external
    def policy_expired(self, policy):
        self.active_pure_premiums -= policy.pure_premium
        # Pay Ensuro and RM
        pure_premium_won = policy.pure_premium
        max_deficit = -self.active_pure_premiums * self.deficit_ratio
        if self.surplus < max_deficit:
            pure_premium_won -= -self.surplus + max_deficit
            self.surplus = max_deficit

        if self.senior_etk:
            pure_premium_won = self._repay_loan(pure_premium_won, self.senior_etk)
        if self.junior_etk:
            pure_premium_won = self._repay_loan(pure_premium_won, self.junior_etk)

        self._store_pure_premium_won(pure_premium_won)
        self._unlock_scr(policy)

    def _unlock_scr(self, policy):
        # Unlock SCR and adjust eToken
        if policy.sr_scr:
            adjustment = policy.sr_coc - policy.sr_accrued_interest()
            self.senior_etk.unlock_scr(policy.sr_scr, policy.sr_interest_rate, adjustment)

        if policy.jr_scr:
            adjustment = policy.jr_coc - policy.jr_accrued_interest()
            self.junior_etk.unlock_scr(policy.jr_scr, policy.jr_interest_rate, adjustment)

    @contextmanager
    def thru_policy_pool(self):
        yield self


class PolicyPool(ERC721Token):
    access = ContractProxyField()
    treasury = AddressField(default="ENS")
    currency = ContractProxyField()
    etokens = DictField(StringField(), ContractProxyField(), default={})
    premiums_accounts = ListField(ContractProxyField(), default=[])
    policies = DictField(IntField(), CompositeField(Policy), default={})
    risk_modules = DictField(StringField(), ContractProxyField(), default={})

    def __init__(self, *args, **kwargs):
        if "name" not in kwargs:
            kwargs["name"] = "Ensuro Policy"
        if "symbol" not in kwargs:
            kwargs["symbol"] = "EPOL"
        super().__init__(*args, **kwargs)
        self.NEGLIGIBLE_AMOUNT = Wad(10**(self.currency.decimals // 2))

    def has_role(self, role, account):
        return self.access.has_role(role, account)

    def add_etoken(self, etoken):
        self.etokens[etoken.name] = ContractProxy(etoken.contract_id)

    def add_risk_module(self, risk_module):
        # TODO: validate risk_module.premiums_account.pool = self.policy_pool
        self.risk_modules[risk_module.name] = ContractProxy(risk_module.contract_id)

    def add_premiums_account(self, premiums_account):
        self.premiums_accounts.append(ContractProxy(premiums_account.contract_id))
        if premiums_account.junior_etk:
            premiums_account.junior_etk.add_borrower(premiums_account)
        if premiums_account.senior_etk:
            premiums_account.senior_etk.add_borrower(premiums_account)

    @external
    def deposit(self, etoken, provider, amount):
        token = self.etokens[etoken]
        self.currency.transfer_from(self.contract_id, provider, token.contract_id, amount)
        return token.deposit(provider, amount)

    @external
    def withdraw(self, etoken, provider, amount):
        token = self.etokens[etoken]
        return token.withdraw(provider, amount)

    def fast_forward_time(self, secs):
        global time_control
        return time_control.fast_forward(secs)

    def now(self):
        global time_control
        return time_control.now

    @external
    def new_policy(self, policy, payer, policy_holder, internal_id):
        policy.id = policy.risk_module.make_policy_id(internal_id)
<<<<<<< HEAD
        self.policy_nft.safeMint(policy_holder, policy.id)
=======
        self.mint(customer, policy.id)
>>>>>>> 01322f66

        assert policy.sr_interest_rate >= 0

        pa = policy.risk_module.premiums_account
        pa.policy_created(policy)

        self.policies[policy.id] = policy
        self.currency.transfer_from(
            self.contract_id, payer,
            pa, policy.pure_premium
        )
        policy.sr_coc and self.currency.transfer_from(
            self.contract_id, payer,
            pa.senior_etk, policy.sr_coc
        )
        policy.jr_coc and self.currency.transfer_from(
            self.contract_id, payer,
            pa.junior_etk, policy.jr_coc
        )
        self.currency.transfer_from(
            self.contract_id, payer,
            self.treasury, policy.ensuro_commission
        )
        if policy.partner_commission and policy.risk_module.wallet != policy_holder:
            self.currency.transfer_from(
                self.contract_id, payer,
                policy.risk_module.wallet, policy.partner_commission
            )
        return policy.id

    @external
    def expire_policy(self, policy_id):
        policy = self.policies[policy_id]
        require(policy.expiration <= time_control.now, "Policy not expired yet")
        return self.resolve_policy(policy_id, Wad(0))

    @external
    def resolve_policy(self, policy_id, payout):
        policy = self.policies[policy_id]
        if type(payout) == bool:
            payout = policy.payout if payout is True else Wad(0)

        customer_won = payout > Wad(0)

        require(payout == 0 or policy.expiration > time_control.now, "Can't pay expired policy")

        if customer_won:
            policy_owner = self.owner_of(policy.id)
            policy.risk_module.premiums_account.policy_resolved_with_payout(
                policy_owner, policy, payout
            )
        else:
            policy.risk_module.premiums_account.policy_expired(policy)

        policy.risk_module.remove_policy(policy)
        del self.policies[policy_id]


class LPManualWhitelist(Contract):
    pool = ContractProxyField()
    whitelisted = DictField(AddressField(), IntField(), default={})

    def has_role(self, role, account):
        return self.pool.access.has_role(role, account)

    @only_component_role("LP_WHITELIST_ROLE")
    def whitelist_address(self, address, whitelisted):
        self.whitelisted[address] = whitelisted

    def accepts_deposit(self, etoken, provider, amount):
        return self.whitelisted.get(provider, False)

    def accepts_transfer(self, etoken, from_, to_, amount):
        return self.whitelisted.get(to_, False)


class FixedRateVault(ERC20Token):
    """Vault following ERC4626 interface that generates returns at `interest_rate`"""

    asset = ContractProxyField()
    interest_rate = WadField(default=_W("0.05"))
    total_assets_ = CompositeField(ScaledAmount)
    broken = IntField(default=0)

    def __init__(self, **kwargs):
        if "name" not in kwargs:
            kwargs["name"] = "Test Vault"
        if "symbol" not in kwargs:
            kwargs["symbol"] = "TVAULT"
        kwargs["decimals"] = 18
        kwargs["total_assets_"] = ScaledAmount()
        super().__init__(**kwargs)

    @view
    def total_assets(self):
        require(not self.broken, "Vault it's broken")
        return self.total_assets_.get_scaled_amount(self.interest_rate)

    @view
    def convert_to_shares(self, assets):
        supply = self.total_supply()
        if supply == 0 or assets == 0:
            return Wad(int(assets) * (10 ** self.decimals) // (10**self.asset.decimals))
        else:
            return Wad(int(assets) * int(supply) // int(self.total_assets()))

    @view
    def convert_to_assets(self, shares):
        supply = self.total_supply()
        if supply == 0:
            return Wad(int(shares) * (10 ** self.asset.decimals) // (10**self.decimals))
        else:
            return Wad(int(shares) * self.total_assets() // int(supply))

    @external
    def deposit(self, caller, assets, receiver):
        shares = self.convert_to_shares(assets)
        self.total_assets_.add(assets, self.interest_rate)
        self.asset.transfer_from(self, caller, self, assets)
        self.mint(receiver, shares)
        return shares

    @external
    def withdraw(self, caller, assets, receiver, owner):
        require(not self.broken, "Vault it's broken")
        shares = self.convert_to_shares(assets)
        self.total_assets_.sub(assets, self.interest_rate)
        balance = self.asset.balance_of(self)
        if balance < assets:
            self.asset.mint(self.contract_id, assets - balance)
        require(caller == owner, "Only owner can withdraw for now")  # TODO: allowance
        self.burn(owner, shares)
        self.asset.transfer(self, receiver, assets)

    @external
    def discrete_earning(self, assets):
        if assets > 0:
            self.total_assets_.add(assets, self.interest_rate)
        else:
            self.total_assets_.sub(-assets, self.interest_rate)


class AssetManager(Contract):
    reserve = ContractProxyField()

    @external
    def rebalance(self):
        """Called externally to give the chance to rebalance liquid and invested money"""
        raise NotImplementedError()

    @external
    def record_earnings(self):
        """Called externally to update the reserve with the returns/losses comming from investment"""
        raise NotImplementedError()

    @external
    def checkpoint(self):
        self.record_earnings()
        self.rebalance()

    def refill_wallet(self, payment_amount):
        """
        Called from the reserve when the balance of the reserve is not enough to cover `payment_amount`
        """
        raise NotImplementedError()

    def deinvest_all(self):
        """
        Called from the reserve when the asset manager is unplugged to unwind all the investment
        """
        raise NotImplementedError()


class LiquidityThresholdAssetManager(AssetManager):
    """Asset management strategy that manages cash liquidity with thresholds"""

    liquidity_min = WadField(default=Wad(0))
    liquidity_middle = WadField(default=Wad(0))
    liquidity_max = WadField(default=Wad(0))

    # Any time balance_of(PolicyPool) < liquidity_min we refill up to liquidity_middle
    # Any time balance_of(PolicyPool) > liquidity_max take liquidity up liquidity_middle
    last_investment_value = WadField(default=Wad(0))

    def __init__(self, **kwargs):
        super().__init__(**kwargs)
        self._validate_params()

    def _validate_params(self):
        require(
            self.liquidity_min <= self.liquidity_middle and self.liquidity_middle <= self.liquidity_max,
            "Validation: Liquidity limits are invalid"
        )

    def set_liquidity_thresholds(self, liquidity_min, liquidity_middle, liquidity_max):
        if liquidity_min is not None:
            self.liquidity_min = liquidity_min
        if liquidity_middle is not None:
            self.liquidity_middle = liquidity_middle
        if liquidity_max is not None:
            self.liquidity_max = liquidity_max
        self._validate_params()

    def record_earnings(self):
        investment_value = self.get_investment_value()
        earnings = investment_value - self.last_investment_value
        self.reserve.asset_earnings(earnings)
        self.last_investment_value = investment_value

    def get_investment_value(self):
        """Returns the value in `reserve.currency` of the assets invested"""
        raise NotImplementedError()

    def rebalance(self):
        cash = self.reserve.currency.balance_of(self.reserve)

        if cash > self.liquidity_max:
            self._invest(cash - self.liquidity_middle)
        elif cash < self.liquidity_min:
            deinvest_amount = min(self.liquidity_middle - cash, self.get_investment_value())
            if deinvest_amount > 0:
                self._deinvest(deinvest_amount)
        # else:
            # pool_cash between [self.liquidity_min, self.liquidity_max]
            # No need to transfer

    def refill_wallet(self, payment_amount):
        cash = self.reserve.currency.balance_of(self.reserve)
        investment_value = self.get_investment_value()
        # try to leave the pool balance at liquidity_middle after the payment
        deinvest = payment_amount + self.liquidity_middle - cash
        if deinvest > investment_value:
            deinvest = investment_value

        self._deinvest(deinvest)

    def _invest(self, amount):
        self.last_investment_value += amount
        # Must be reimplemented and do the actual cash movement

    def _deinvest(self, amount):
        self.last_investment_value -= amount
        # Must be reimplemented and do the actual cash movement

    def deinvest_all(self):
        self._deinvest(self.get_investment_value())


class ERC4626AssetManager(LiquidityThresholdAssetManager):
    vault = ContractProxyField()

    def __init__(self, **kwargs):
        super().__init__(**kwargs)
        assert self.vault.asset.contract_id == self.reserve.currency.contract_id
        self.reserve.currency.approve(self.reserve, self.vault, Wad(2**256 - 1))

    def _invest(self, amount):
        super()._invest(amount)
        self.vault.deposit(self.reserve, amount, self.reserve)

    def _deinvest(self, amount):
        super()._deinvest(amount)
        self.vault.withdraw(self.reserve, amount, self.reserve, self.reserve)

    def get_investment_value(self):
        return self.vault.convert_to_assets(self.vault.balance_of(self.reserve))<|MERGE_RESOLUTION|>--- conflicted
+++ resolved
@@ -3,8 +3,21 @@
 from functools import wraps
 from m9g import Model
 from m9g.fields import StringField, IntField, DictField, CompositeField, ListField
-from ethproto.contracts import AccessControlContract, ERC20Token, external, view, RayField, \
-    WadField, AddressField, ContractProxyField, ContractProxy, require, only_role, Contract, RevertError
+from ethproto.contracts import (
+    AccessControlContract,
+    ERC20Token,
+    external,
+    view,
+    RayField,
+    WadField,
+    AddressField,
+    ContractProxyField,
+    ContractProxy,
+    require,
+    only_role,
+    Contract,
+    RevertError,
+)
 from ethproto.contracts import ERC721Token
 from ethproto.wadray import RAY, Ray, Wad, _W, _R
 import time
@@ -41,10 +54,13 @@
                 if self.has_role(composed_role, self.running_as):
                     break
             else:
-                raise RevertError(f"AccessControl: account {self.running_as} is missing role {role}")
+                raise RevertError(
+                    f"AccessControl: account {self.running_as} is missing role {role}"
+                )
             return method(self, *args, **kwargs)
 
         return inner
+
     return decorator
 
 
@@ -55,8 +71,8 @@
     moc = WadField(default=_W(1))
     jr_coll_ratio = WadField(default=Wad(0))
     coll_ratio = WadField(default=_W(1))
-    ensuro_pp_fee = WadField(default=Wad(0))   # Ensuro fee as % of pure_premium
-    ensuro_coc_fee = WadField(default=Wad(0))   # Ensuro fee as % of coc
+    ensuro_pp_fee = WadField(default=Wad(0))  # Ensuro fee as % of pure_premium
+    ensuro_coc_fee = WadField(default=Wad(0))  # Ensuro fee as % of coc
     jr_roc = WadField(default=Wad(0))
     sr_roc = WadField(default=Wad(0))
     max_payout_per_policy = WadField(default=_W(1000000))
@@ -83,10 +99,19 @@
     def __init__(self, **kwargs):
         super().__init__(**kwargs)
 
-        require(self.coll_ratio <= _W(1) and self.coll_ratio > 0, "Validation: collRatio must be <=1")
+        require(
+            self.coll_ratio <= _W(1) and self.coll_ratio > 0,
+            "Validation: collRatio must be <=1",
+        )
         require(self.jr_coll_ratio <= _W(1), "Validation: jrCollRatio must be <=1")
-        require(self.jr_coll_ratio <= self.coll_ratio, "Validation: collRatio >= jrCollRatio")
-        require(self.moc <= _W(4) and self.moc >= _W("0.5"), "Validation: moc must be [0.5, 4]")
+        require(
+            self.jr_coll_ratio <= self.coll_ratio,
+            "Validation: collRatio >= jrCollRatio",
+        )
+        require(
+            self.moc <= _W(4) and self.moc >= _W("0.5"),
+            "Validation: moc must be [0.5, 4]",
+        )
         require(self.ensuro_pp_fee <= _W(1), "Validation: ensuroPpFee must be <= 1")
         require(self.ensuro_coc_fee <= _W(1), "Validation: ensuroCocFee must be <= 1")
         require(self.sr_roc <= _W(1), "Validation: srRoc must be <= 1 (100%)")
@@ -97,7 +122,8 @@
             "Validation: exposureLimit can't be less than actual activeExposure",
         )
         require(
-            self.exposure_limit >= 0 and self.max_payout_per_policy > 0, "Exposure and MaxPayout must be >0"
+            self.exposure_limit >= 0 and self.max_payout_per_policy > 0,
+            "Exposure and MaxPayout must be >0",
         )
         require(self.wallet != 0, "Validation: Wallet can't be zero address")
 
@@ -107,16 +133,20 @@
     def _validate_setattr(self, attr_name, value):
         if attr_name in self.pool_set_attr_roles:
             require(
-                self.policy_pool.access.has_role(self.pool_set_attr_roles[attr_name], self._running_as),
+                self.policy_pool.access.has_role(
+                    self.pool_set_attr_roles[attr_name], self._running_as
+                ),
                 f"AccessControl: AccessControl: account {self._running_as} is missing role "
-                f"'{self.pool_set_attr_roles[attr_name]}'"
+                f"'{self.pool_set_attr_roles[attr_name]}'",
             )
         if attr_name in self.pool_component_set_attr_roles:
-            composed_role = f"{self.pool_component_set_attr_roles[attr_name]}-{self.contract_id}"
+            composed_role = (
+                f"{self.pool_component_set_attr_roles[attr_name]}-{self.contract_id}"
+            )
             require(
                 self.policy_pool.access.has_role(composed_role, self._running_as),
                 f"AccessControl: AccessControl: account {self._running_as} is missing role "
-                f"'{composed_role}'"
+                f"'{composed_role}'",
             )
         return super()._validate_setattr(attr_name, value)
 
@@ -125,24 +155,25 @@
         return (int(prefix, 16) << 96) + internal_id
 
     @external
-    def new_policy(self, payout, premium, loss_prob, expiration, payer, on_behalf_of, internal_id):
+    def new_policy(
+        self, payout, premium, loss_prob, expiration, payer, on_behalf_of, internal_id
+    ):
         assert type(loss_prob) == Wad, "Loss prob MUST be wad"
         start = time_control.now
-<<<<<<< HEAD
-        require(self.policy_pool.currency.allowance(payer, self.policy_pool.contract_id) >= premium,
-                "You must allow ENSURO to transfer the premium")
-        require(self._running_as == payer or self.policy_pool.currency.allowance(payer, self._running_as) >= premium,
-                "Payer must allow PRICER to transfer the premium")
-        
-        policy = Policy(id=-1, risk_module=self, payout=payout, premium=premium,
-                        loss_prob=loss_prob, start=start, expiration=expiration)
-=======
         if premium is None:
             premium = self.get_minimum_premium(payout, loss_prob, expiration)
-        require(
-            self.policy_pool.currency.allowance(customer, self.policy_pool.contract_id) >= premium,
+
+        require(
+            self.policy_pool.currency.allowance(payer, self.policy_pool.contract_id)
+            >= premium,
             "You must allow ENSURO to transfer the premium",
         )
+        require(
+            self._running_as == payer
+            or self.policy_pool.currency.allowance(payer, self._running_as) >= premium,
+            "Payer must allow PRICER to transfer the premium",
+        )
+
         policy = Policy(
             id=-1,
             risk_module=self,
@@ -152,17 +183,21 @@
             start=start,
             expiration=expiration,
         )
->>>>>>> 01322f66
 
         require(
             policy.payout <= self.max_payout_per_policy,
             f"Policy Payout: {policy.payout} > maximum per policy {self.max_payout_per_policy}",
         )
         active_exposure = self.active_exposure + policy.payout
-        require(active_exposure <= self.exposure_limit, "RiskModule: Exposure limit exceeded")
+        require(
+            active_exposure <= self.exposure_limit,
+            "RiskModule: Exposure limit exceeded",
+        )
         self.active_exposure = active_exposure
 
-        policy.id = self.policy_pool.new_policy(policy, payer, on_behalf_of, internal_id)
+        policy.id = self.policy_pool.new_policy(
+            policy, payer, on_behalf_of, internal_id
+        )
         assert policy.id > 0
         return policy
 
@@ -170,10 +205,22 @@
         pure_premium = payout * loss_prob * self.moc
         jr_scr = max(payout * self.jr_coll_ratio - pure_premium, _W(0))
         sr_scr = max(payout * self.coll_ratio - pure_premium - jr_scr, _W(0))
-        jr_coc = jr_scr * self.jr_roc * _W(expiration - time_control.now) // _W(SECONDS_IN_YEAR)
-        sr_coc = sr_scr * self.sr_roc * _W(expiration - time_control.now) // _W(SECONDS_IN_YEAR)
-        ensuro_commission = pure_premium * self.ensuro_pp_fee + (jr_coc + sr_coc) * self.ensuro_coc_fee
-        return (pure_premium + ensuro_commission + jr_coc + sr_coc)
+        jr_coc = (
+            jr_scr
+            * self.jr_roc
+            * _W(expiration - time_control.now)
+            // _W(SECONDS_IN_YEAR)
+        )
+        sr_coc = (
+            sr_scr
+            * self.sr_roc
+            * _W(expiration - time_control.now)
+            // _W(SECONDS_IN_YEAR)
+        )
+        ensuro_commission = (
+            pure_premium * self.ensuro_pp_fee + (jr_coc + sr_coc) * self.ensuro_coc_fee
+        )
+        return pure_premium + ensuro_commission + jr_coc + sr_coc
 
     @external
     def remove_policy(self, policy):
@@ -183,10 +230,12 @@
 class TrustfulRiskModule(RiskModule):
     @only_component_role("PRICER_ROLE")
     def new_policy(self, *args, **kwargs):
-        payer = kwargs.get('on_behalf_of')
-        if self._running_as != payer and self.policy_pool.currency.allowance(payer, self._running_as) < kwargs.get('premium'):
+        payer = kwargs.get("on_behalf_of")
+        if self._running_as != payer and self.policy_pool.currency.allowance(
+            payer, self._running_as
+        ) < kwargs.get("premium"):
             payer = self._running_as
-        kwargs['payer'] = payer
+        kwargs["payer"] = payer
 
         return super().new_policy(*args, **kwargs)
 
@@ -224,53 +273,70 @@
         elif self.payout * self.risk_module.jr_coll_ratio < self.pure_premium:
             self.jr_scr = _W(0)
         else:
-            self.jr_scr = self.payout * self.risk_module.jr_coll_ratio - self.pure_premium
+            self.jr_scr = (
+                self.payout * self.risk_module.jr_coll_ratio - self.pure_premium
+            )
         self.sr_scr = max(
             self.payout * self.risk_module.coll_ratio - self.pure_premium - self.jr_scr,
-            _W(0)
+            _W(0),
         )
         self.sr_coc = self.sr_scr * (
-            self.risk_module.sr_roc * _W(self.expiration - self.start) // _W(SECONDS_IN_YEAR)
+            self.risk_module.sr_roc
+            * _W(self.expiration - self.start)
+            // _W(SECONDS_IN_YEAR)
         )
         self.jr_coc = self.jr_scr * (
-            self.risk_module.jr_roc * _W(self.expiration - self.start) // _W(SECONDS_IN_YEAR)
+            self.risk_module.jr_roc
+            * _W(self.expiration - self.start)
+            // _W(SECONDS_IN_YEAR)
         )
         self.ensuro_commission = (
-            self.pure_premium * self.risk_module.ensuro_pp_fee +
-            (self.sr_coc + self.jr_coc) * self.risk_module.ensuro_coc_fee
-        )
-        require(self.premium >= (self.pure_premium + self.jr_coc + self.sr_coc + self.ensuro_commission),
-                "Premium less than minimum")
+            self.pure_premium * self.risk_module.ensuro_pp_fee
+            + (self.sr_coc + self.jr_coc) * self.risk_module.ensuro_coc_fee
+        )
+        require(
+            self.premium
+            >= (self.pure_premium + self.jr_coc + self.sr_coc + self.ensuro_commission),
+            "Premium less than minimum",
+        )
         self.partner_commission = (
-            self.premium - self.pure_premium - self.jr_coc - self.sr_coc - self.ensuro_commission
+            self.premium
+            - self.pure_premium
+            - self.jr_coc
+            - self.sr_coc
+            - self.ensuro_commission
         )
 
     @property
     def sr_interest_rate(self):
         return (
-            self.sr_coc * _W(SECONDS_IN_YEAR) // (
-                _W(self.expiration - self.start) * self.sr_scr
-            )
+            self.sr_coc
+            * _W(SECONDS_IN_YEAR)
+            // (_W(self.expiration - self.start) * self.sr_scr)
         )
 
     @property
     def jr_interest_rate(self):
         return (
-            self.jr_coc * _W(SECONDS_IN_YEAR) // (
-                _W(self.expiration - self.start) * self.jr_scr
-            )
+            self.jr_coc
+            * _W(SECONDS_IN_YEAR)
+            // (_W(self.expiration - self.start) * self.jr_scr)
         )
 
     def sr_accrued_interest(self):
         return (
-            self.sr_scr * _W(time_control.now - self.start) * self.sr_interest_rate //
-            _W(SECONDS_IN_YEAR)
+            self.sr_scr
+            * _W(time_control.now - self.start)
+            * self.sr_interest_rate
+            // _W(SECONDS_IN_YEAR)
         )
 
     def jr_accrued_interest(self):
         return (
-            self.sr_scr * _W(time_control.now - self.start) * self.jr_interest_rate //
-            _W(SECONDS_IN_YEAR)
+            self.sr_scr
+            * _W(time_control.now - self.start)
+            * self.jr_interest_rate
+            // _W(SECONDS_IN_YEAR)
         )
 
 
@@ -347,8 +413,9 @@
         if seconds <= 0:
             return self.scale
         increment = (
-            Ray.from_value(seconds) * interest_rate.to_ray() //
-            Ray.from_value(SECONDS_IN_YEAR)
+            Ray.from_value(seconds)
+            * interest_rate.to_ray()
+            // Ray.from_value(SECONDS_IN_YEAR)
         )
         return self.scale * (Ray(RAY) + increment)
 
@@ -364,7 +431,8 @@
     def sub(self, scaled_amount, interest_rate):
         self._update_scale(interest_rate)
         self.amount = (
-            (self.get_scaled_amount(interest_rate) - scaled_amount).to_ray() // self.scale
+            (self.get_scaled_amount(interest_rate) - scaled_amount).to_ray()
+            // self.scale
         ).to_wad()
 
 
@@ -411,7 +479,10 @@
 
     def _update_current_scale(self):
         self.scale_factor = self._calculate_current_scale()
-        require(self.scale_factor >= self.MIN_SCALE, "Scale too small, can lead to rounding errors")
+        require(
+            self.scale_factor >= self.MIN_SCALE,
+            "Scale too small, can lead to rounding errors",
+        )
         self.last_scale_update = time_control.now
 
     def _update_token_interest_rate(self):
@@ -427,8 +498,9 @@
         if seconds <= 0:
             return self.scale_factor
         increment = (
-            Ray.from_value(seconds) * self.token_interest_rate.to_ray() //
-            Ray.from_value(SECONDS_IN_YEAR)
+            Ray.from_value(seconds)
+            * self.token_interest_rate.to_ray()
+            // Ray.from_value(SECONDS_IN_YEAR)
         )
         return self.scale_factor * (Ray(RAY) + increment)
 
@@ -452,7 +524,9 @@
 
     @view
     def total_supply(self):
-        return (super().total_supply().to_ray() * self._calculate_current_scale()).to_wad()
+        return (
+            super().total_supply().to_ray() * self._calculate_current_scale()
+        ).to_wad()
 
     @property
     def funds_available(self):
@@ -465,8 +539,10 @@
     @external
     def lock_scr(self, scr_amount, interest_rate):
         self._update_current_scale()
-        require(scr_amount <= self.funds_available_to_lock,
-                "Not enought funds available to cover the SCR " + self.symbol)
+        require(
+            scr_amount <= self.funds_available_to_lock,
+            "Not enought funds available to cover the SCR " + self.symbol,
+        )
 
         if self.scr == 0:
             self.scr = scr_amount
@@ -505,32 +581,37 @@
         self._update_current_scale()
         new_total_supply = amount + self.total_supply()
         self.scale_factor = new_total_supply.to_ray() // self._base_supply().to_ray()
-        require(self.scale_factor >= self.MIN_SCALE, "Scale too small, can lead to rounding errors")
+        require(
+            self.scale_factor >= self.MIN_SCALE,
+            "Scale too small, can lead to rounding errors",
+        )
         self._update_token_interest_rate()
 
     def _check_balance(self):
         balance = self.currency.balance_of(self)
         require(
-            balance >= self.total_supply() or
-            (self.total_supply() - balance) < self.NEGLIGIBLE_AMOUNT,
-            "Cash balance under total_supply"
+            balance >= self.total_supply()
+            or (self.total_supply() - balance) < self.NEGLIGIBLE_AMOUNT,
+            "Cash balance under total_supply",
         )
 
     @external
     def deposit(self, provider, amount):
         # Pre condition: the pool needs to transfer the amount
         require(
-            self.whitelist is None or
-            self.whitelist.accepts_deposit(self, provider, amount),
-            "Liquidity Provider not whitelisted"
+            self.whitelist is None
+            or self.whitelist.accepts_deposit(self, provider, amount),
+            "Liquidity Provider not whitelisted",
         )
         self._update_current_scale()
         scaled_amount = (amount.to_ray() // self.scale_factor).to_wad()
         self.mint(provider, scaled_amount)
         self._update_token_interest_rate()
         self._check_balance()
-        require(self.utilization_rate >= self.min_utilization_rate,
-                "Deposit rejected - Utilization Rate < min")
+        require(
+            self.utilization_rate >= self.min_utilization_rate,
+            "Deposit rejected - Utilization Rate < min",
+        )
         return self.balance_of(provider)
 
     def balance_of(self, provider):
@@ -542,9 +623,9 @@
 
     def _transfer(self, sender, recipient, amount):
         require(
-            self.whitelist is None or
-            self.whitelist.accepts_transfer(self, sender, recipient, amount),
-            "Transfer not allowed - Liquidity Provider not whitelisted"
+            self.whitelist is None
+            or self.whitelist.accepts_transfer(self, sender, recipient, amount),
+            "Transfer not allowed - Liquidity Provider not whitelisted",
         )
         scaled_amount = (amount.to_ray() // self._calculate_current_scale()).to_wad()
         super()._transfer(sender, recipient, scaled_amount)
@@ -577,8 +658,9 @@
 
     def _max_negative_adjustment(self):
         return max(
-            self.total_supply() - (self.MIN_SCALE * _R(10) * self._base_supply().to_ray()).to_wad(),
-            _W(0)
+            self.total_supply()
+            - (self.MIN_SCALE * _R(10) * self._base_supply().to_ray()).to_wad(),
+            _W(0),
         )
 
     @external
@@ -697,10 +779,15 @@
     @external
     @only_component_role("LEVEL2_ROLE")
     def set_deficit_ratio(self, new_ratio, adjustment):
-        require(new_ratio <= _W(1) and new_ratio > 0, "Validation: deficitRatio must be <= 1")
+        require(
+            new_ratio <= _W(1) and new_ratio > 0,
+            "Validation: deficitRatio must be <= 1",
+        )
         max_deficit = -self.active_pure_premiums * new_ratio
         if not adjustment:
-            require(self.surplus >= max_deficit, "Validation: surplus must be >= maxDeficit")
+            require(
+                self.surplus >= max_deficit, "Validation: surplus must be >= maxDeficit"
+            )
             self.deficit_ratio = new_ratio
             return
 
@@ -780,7 +867,9 @@
     def policy_created(self, policy):
         self.active_pure_premiums += policy.pure_premium
         if policy.sr_scr:
-            self.senior_etk.lock_scr(policy.sr_scr, policy.sr_interest_rate)  # TODO take roc from RM
+            self.senior_etk.lock_scr(
+                policy.sr_scr, policy.sr_interest_rate
+            )  # TODO take roc from RM
         if policy.jr_scr:
             self.junior_etk.lock_scr(policy.jr_scr, policy.jr_interest_rate)
 
@@ -839,11 +928,15 @@
         # Unlock SCR and adjust eToken
         if policy.sr_scr:
             adjustment = policy.sr_coc - policy.sr_accrued_interest()
-            self.senior_etk.unlock_scr(policy.sr_scr, policy.sr_interest_rate, adjustment)
+            self.senior_etk.unlock_scr(
+                policy.sr_scr, policy.sr_interest_rate, adjustment
+            )
 
         if policy.jr_scr:
             adjustment = policy.jr_coc - policy.jr_accrued_interest()
-            self.junior_etk.unlock_scr(policy.jr_scr, policy.jr_interest_rate, adjustment)
+            self.junior_etk.unlock_scr(
+                policy.jr_scr, policy.jr_interest_rate, adjustment
+            )
 
     @contextmanager
     def thru_policy_pool(self):
@@ -865,7 +958,7 @@
         if "symbol" not in kwargs:
             kwargs["symbol"] = "EPOL"
         super().__init__(*args, **kwargs)
-        self.NEGLIGIBLE_AMOUNT = Wad(10**(self.currency.decimals // 2))
+        self.NEGLIGIBLE_AMOUNT = Wad(10 ** (self.currency.decimals // 2))
 
     def has_role(self, role, account):
         return self.access.has_role(role, account)
@@ -887,7 +980,9 @@
     @external
     def deposit(self, etoken, provider, amount):
         token = self.etokens[etoken]
-        self.currency.transfer_from(self.contract_id, provider, token.contract_id, amount)
+        self.currency.transfer_from(
+            self.contract_id, provider, token.contract_id, amount
+        )
         return token.deposit(provider, amount)
 
     @external
@@ -906,11 +1001,7 @@
     @external
     def new_policy(self, policy, payer, policy_holder, internal_id):
         policy.id = policy.risk_module.make_policy_id(internal_id)
-<<<<<<< HEAD
-        self.policy_nft.safeMint(policy_holder, policy.id)
-=======
         self.mint(customer, policy.id)
->>>>>>> 01322f66
 
         assert policy.sr_interest_rate >= 0
 
@@ -918,26 +1009,22 @@
         pa.policy_created(policy)
 
         self.policies[policy.id] = policy
+        self.currency.transfer_from(self.contract_id, payer, pa, policy.pure_premium)
+        policy.sr_coc and self.currency.transfer_from(
+            self.contract_id, payer, pa.senior_etk, policy.sr_coc
+        )
+        policy.jr_coc and self.currency.transfer_from(
+            self.contract_id, payer, pa.junior_etk, policy.jr_coc
+        )
         self.currency.transfer_from(
-            self.contract_id, payer,
-            pa, policy.pure_premium
-        )
-        policy.sr_coc and self.currency.transfer_from(
-            self.contract_id, payer,
-            pa.senior_etk, policy.sr_coc
-        )
-        policy.jr_coc and self.currency.transfer_from(
-            self.contract_id, payer,
-            pa.junior_etk, policy.jr_coc
-        )
-        self.currency.transfer_from(
-            self.contract_id, payer,
-            self.treasury, policy.ensuro_commission
+            self.contract_id, payer, self.treasury, policy.ensuro_commission
         )
         if policy.partner_commission and policy.risk_module.wallet != policy_holder:
             self.currency.transfer_from(
-                self.contract_id, payer,
-                policy.risk_module.wallet, policy.partner_commission
+                self.contract_id,
+                payer,
+                policy.risk_module.wallet,
+                policy.partner_commission,
             )
         return policy.id
 
@@ -955,7 +1042,10 @@
 
         customer_won = payout > Wad(0)
 
-        require(payout == 0 or policy.expiration > time_control.now, "Can't pay expired policy")
+        require(
+            payout == 0 or policy.expiration > time_control.now,
+            "Can't pay expired policy",
+        )
 
         if customer_won:
             policy_owner = self.owner_of(policy.id)
@@ -1013,7 +1103,9 @@
     def convert_to_shares(self, assets):
         supply = self.total_supply()
         if supply == 0 or assets == 0:
-            return Wad(int(assets) * (10 ** self.decimals) // (10**self.asset.decimals))
+            return Wad(
+                int(assets) * (10**self.decimals) // (10**self.asset.decimals)
+            )
         else:
             return Wad(int(assets) * int(supply) // int(self.total_assets()))
 
@@ -1021,7 +1113,9 @@
     def convert_to_assets(self, shares):
         supply = self.total_supply()
         if supply == 0:
-            return Wad(int(shares) * (10 ** self.asset.decimals) // (10**self.decimals))
+            return Wad(
+                int(shares) * (10**self.asset.decimals) // (10**self.decimals)
+            )
         else:
             return Wad(int(shares) * self.total_assets() // int(supply))
 
@@ -1101,8 +1195,9 @@
 
     def _validate_params(self):
         require(
-            self.liquidity_min <= self.liquidity_middle and self.liquidity_middle <= self.liquidity_max,
-            "Validation: Liquidity limits are invalid"
+            self.liquidity_min <= self.liquidity_middle
+            and self.liquidity_middle <= self.liquidity_max,
+            "Validation: Liquidity limits are invalid",
         )
 
     def set_liquidity_thresholds(self, liquidity_min, liquidity_middle, liquidity_max):
@@ -1130,12 +1225,14 @@
         if cash > self.liquidity_max:
             self._invest(cash - self.liquidity_middle)
         elif cash < self.liquidity_min:
-            deinvest_amount = min(self.liquidity_middle - cash, self.get_investment_value())
+            deinvest_amount = min(
+                self.liquidity_middle - cash, self.get_investment_value()
+            )
             if deinvest_amount > 0:
                 self._deinvest(deinvest_amount)
         # else:
-            # pool_cash between [self.liquidity_min, self.liquidity_max]
-            # No need to transfer
+        # pool_cash between [self.liquidity_min, self.liquidity_max]
+        # No need to transfer
 
     def refill_wallet(self, payment_amount):
         cash = self.reserve.currency.balance_of(self.reserve)
