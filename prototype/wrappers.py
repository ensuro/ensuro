from contextlib import contextmanager

from eth_abi import encode
from eth_utils import keccak
from ethproto.wadray import _W, Wad
from ethproto.wrappers import AddressBook  # noqa: F401
from ethproto.wrappers import IERC20, IERC721, ETHWrapper, MethodAdapter, get_provider

SECONDS_IN_YEAR = 365 * 24 * 3600
MAX_UINT = 2**256 - 1


def eth_call(wrapper, fn_name, *args):
    return wrapper.provider.eth_call.get_eth_function(wrapper, fn_name)(*args)


# Utility classes to adapt
class GetParam:
    def __init__(self, paramIndex):
        self.paramIndex = paramIndex

    def __call__(self, wrapper):
        return Wad(wrapper.params()[self.paramIndex])


class SetParam:
    def __init__(self, paramIndex):
        self.paramIndex = paramIndex

    def __call__(self, wrapper, value):
        return wrapper.set_param(self.paramIndex, value)


class GetProperty:
    def __init__(self, methodName):
        self.methodName = methodName

    def __call__(self, wrapper):
        return getattr(wrapper, self.methodName)


class TestCurrency(IERC20):
    eth_contract = "TestCurrency"
    __test__ = False

    def __init__(
        self,
        owner="owner",
        name="Test Currency",
        symbol="TEST",
        initial_supply=Wad(0),
        decimals=18,
    ):
        super().__init__(owner, name, symbol, initial_supply, decimals)

    mint = MethodAdapter((("recipient", "address"), ("amount", "amount")))
    burn = MethodAdapter((("recipient", "address"), ("amount", "amount")))

    @property
    def balances(self):
        return dict(
            (name, self.balance_of(name))
            for name, address in self.provider.address_book.name_to_address.items()
        )


def _adapt_signed_amount(args, kwargs):
    amount = args[0] if args else kwargs["amount"]
    if amount > 0:
        return (amount, True), {}
    else:
        return (-amount, False), {}


class ReserveMixin:
    currency = MethodAdapter((), "address", is_property=True)
    forward_to_asset_manager_ = MethodAdapter((("functionCall", "bytes"),))

    set_asset_manager = MethodAdapter((("assetManager", "address"), ("force", "bool")))
    asset_manager = MethodAdapter((), "address", is_property=True)
    checkpoint = MethodAdapter(())
    record_earnings = MethodAdapter(())
    rebalance = MethodAdapter(())

    def forward_to_asset_manager(self, method, *args, **kwargs):
        if method == "set_liquidity_thresholds":
            min, middle, max = [MAX_UINT if arg is None else arg for arg in args]
            selector = keccak(b"setLiquidityThresholds(uint256,uint256,uint256)")[:4]
            data = encode(["uint256", "uint256", "uint256"], [min, middle, max])
            return self.forward_to_asset_manager_((selector + data))
        else:
            raise NotImplementedError()


class EToken(ReserveMixin, IERC20):
    eth_contract = "EToken"
    proxy_kind = "uups"
    constructor_args = (("policy_pool", "address"),)
    initialize_args = (
        ("name", "string"),
        ("symbol", "string"),
        ("max_utilization_rate", "wad"),
        ("internal_loan_interest_rate", "wad"),
    )

    def __init__(
        self,
        name,
        symbol,
        policy_pool,
        max_utilization_rate=_W(1),
        internal_loan_interest_rate=_W("0.05"),
        owner="owner",
    ):
        internal_loan_interest_rate = _W(internal_loan_interest_rate)
        max_utilization_rate = _W(max_utilization_rate)

        super().__init__(
            owner,
            policy_pool,
            name,
            symbol,
            max_utilization_rate,
            internal_loan_interest_rate,
        )
        if isinstance(policy_pool, ETHWrapper):
            self._policy_pool = policy_pool.contract
        else:  # is just an address or raw contract - for tests
            self._policy_pool = self._get_account(policy_pool)
        self._auto_from = self._get_account("JOHNDOE")

    @contextmanager
    def thru_policy_pool(self):
        prev_contract = self.contract
        contract_factory = self.provider.get_contract_factory(self.eth_contract)
        self.contract = self.provider.build_contract(self._policy_pool, contract_factory, self.eth_contract)
        try:
            yield self
        finally:
            self.contract = prev_contract

    @contextmanager
    def thru(self, address):
        prev_contract = self.contract
        contract_factory = self.provider.get_contract_factory(self.eth_contract)
        self.contract = self.provider.build_contract(address, contract_factory, self.eth_contract)
        try:
            yield self
        finally:
            self.contract = prev_contract

    policy_pool = MethodAdapter((), "address", is_property=True)
    funds_available = MethodAdapter((), "amount", is_property=True)
    funds_available_to_lock = MethodAdapter((), "amount", is_property=True)
    scr = MethodAdapter((), "amount", is_property=True)
    scr_interest_rate = MethodAdapter((), "wad", is_property=True)
    token_interest_rate = MethodAdapter((), "wad", is_property=True)
    utilization_rate = MethodAdapter((), "wad", is_property=True)
    set_whitelist = MethodAdapter((("whitelist", "contract"),))

    set_param = MethodAdapter((("param", "int"), ("value", "wad")))

    liquidity_requirement_ = MethodAdapter((), "wad", is_property=True)
    min_utilization_rate_ = MethodAdapter((), "wad", is_property=True)
    max_utilization_rate_ = MethodAdapter((), "wad", is_property=True)
    internal_loan_interest_rate_ = MethodAdapter((), "wad", is_property=True)

    liquidity_requirement = property(GetProperty("liquidity_requirement_"), SetParam(0))
    min_utilization_rate = property(GetProperty("min_utilization_rate_"), SetParam(1))
    max_utilization_rate = property(GetProperty("max_utilization_rate_"), SetParam(2))
    internal_loan_interest_rate = property(GetProperty("internal_loan_interest_rate_"), SetParam(3))

    def set_min_utilization_rate(self, value):
        return self.set_param(1, value)

    def set_max_utilization_rate(self, value):
        return self.set_param(2, value)

    def set_internal_loan_interest_rate(self, value):
        return self.set_param(3, value)

    add_borrower = MethodAdapter((("borrower", "address"),))

    lock_scr = MethodAdapter(
        (
            ("scr_amount", "amount"),
            ("policy_interest_rate", "wad"),
        ),
    )

    unlock_scr = MethodAdapter(
        (
            ("scr_amount", "amount"),
            ("policy_interest_rate", "wad"),
            ("adjustment", "amount"),
        ),
    )

    deposit_ = MethodAdapter((("provider", "address"), ("amount", "amount")))

    def deposit(self, provider, amount):
        self.deposit_(provider, amount)
        return self.balance_of(provider)

    total_withdrawable = MethodAdapter((), "amount")
    withdraw_ = MethodAdapter((("provider", "address"), ("amount", "amount")))

    def withdraw(self, provider, amount):
        receipt = self.withdraw_(provider, amount)
        if "Transfer" in receipt.events:
            return Wad(receipt.events["Transfer"]["value"])
        else:
            return Wad(0)

    max_negative_adjustment = MethodAdapter((), "amount")

    internal_loan_ = MethodAdapter(
        (
            ("borrower", "msg.sender"),
            ("amount", "amount"),
            ("receiver", "address"),
        )
    )

    def internal_loan(self, borrower, amount, receiver):
        receipt = self.internal_loan_(borrower, amount, receiver)
        if "InternalLoan" in receipt.events:
            evt = receipt.events["InternalLoan"]
            return Wad(evt["amountAsked"]) - Wad(evt["value"])
        else:
            return Wad(0)

    repay_loan = MethodAdapter((("sender", "msg.sender"), ("amount", "amount"), ("on_behalf_of", "address")))

    get_loan = MethodAdapter((("borrower", "address"),), "amount")
    get_investable = MethodAdapter((), "amount")

    get_current_scale = MethodAdapter((("updated", "bool"),), "ray")

    scaled_total_supply = MethodAdapter((), "amount")
    scaled_balance_of = MethodAdapter((("provider", "address"),), "amount")
    get_scaled_user_balance_and_supply = MethodAdapter((("provider", "address"),), "(amount, amount)")

    def grant_role(self, role, user):
        # EToken doesn't haves grant_role
        policy_pool = PolicyPool.connect(self._policy_pool)
        access = policy_pool.access
        with access.as_(self._auto_from):
            return access.grant_role(role, user)

    @property
    def whitelist(self):
        if not hasattr(self, "_whitelist"):
            whitelist_address = eth_call(self, "whitelist")
            if int(whitelist_address, 16) == 0:
                self._whitelist = None
            else:
                self._whitelist = LPManualWhitelist.connect(whitelist_address)
        return self._whitelist


class Policy:
    def __init__(
        self,
        id,
        payout,
        premium,
        jr_scr,
        sr_scr,
        loss_prob,
        pure_premium,
        ensuro_commission,
        partner_commission,
        jr_coc,
        sr_coc,
        risk_module,
        start,
        expiration,
        address_book,
    ):
        self.id = id
        self._risk_module = risk_module
        self.risk_module = address_book.get_name(risk_module)
        self.payout = Wad(payout)
        self.premium = Wad(premium)
        self.jr_scr = Wad(jr_scr)
        self.sr_scr = Wad(sr_scr)
        self.loss_prob = Wad(loss_prob)
        self.start = start
        self.expiration = expiration
        self.pure_premium = Wad(pure_premium)
        self.ensuro_commission = Wad(ensuro_commission)
        self.partner_commission = Wad(partner_commission)
        self.sr_coc = Wad(sr_coc)
        self.jr_coc = Wad(jr_coc)

    @property
    def sr_interest_rate(self):
        return self.sr_coc * _W(SECONDS_IN_YEAR) // (_W(self.expiration - self.start) * self.sr_scr)

    def sr_accrued_interest(self):
        seconds = Wad.from_value(get_provider().time_control.now - self.start)
        return self.sr_scr * seconds * self.sr_interest_rate // _W(SECONDS_IN_YEAR)

    @property
    def jr_interest_rate(self):
        return self.jr_coc * _W(SECONDS_IN_YEAR) // (_W(self.expiration - self.start) * self.jr_scr)

    def jr_accrued_interest(self):
        seconds = Wad.from_value(get_provider().time_control.now - self.start)
        return self.jr_scr * seconds * self.jr_interest_rate // _W(SECONDS_IN_YEAR)

    def as_tuple(self):
        return (
            self.id,
            self.payout,
            self.premium,
            self.jr_scr,
            self.sr_scr,
            self.loss_prob,
            self.pure_premium,
            self.ensuro_commission,
            self.partner_commission,
            self.jr_coc,
            self.sr_coc,
            self._risk_module,
            self.start,
            self.expiration,
        )

    FIELDS = (
        "(int, amount, amount, amount, amount, wad, "
        "amount, amount, amount, amount, amount, address, int, int)"
    )

    @classmethod
    def from_prototype_policy(cls, policy, address_book):
        fake_rm_address = "0x7291Ba1DC551b666c49Da22dE76eC7ceEB51AeDC"
        return cls(
            policy.id,
            policy.payout,
            policy.premium,
            policy.jr_scr,
            policy.sr_scr,
            policy.loss_prob,
            policy.pure_premium,
            policy.ensuro_commission,
            policy.partner_commission,
            policy.jr_coc,
            policy.sr_coc,
            fake_rm_address,
            policy.start,
            policy.expiration,
            address_book,
        )


class PolicyDB:
    def __init__(self):
        self._policies = {}

    def add_policy(self, pool_address, policy):
        self._policies[(pool_address, policy.id)] = policy

    def get_policy(self, pool_address, policy_id):
        return self._policies[(pool_address, policy_id)]


policy_db = PolicyDB()


class RiskModule(ETHWrapper):
    eth_contract = "IRiskModule"

    constructor_args = (
        ("pool", "address"),
        ("premiums_account", "address"),
    )
    initialize_args = (
        ("name", "string"),
        ("coll_ratio", "wad"),
        ("ensuro_pp_fee", "wad"),
        ("sr_roc", "wad"),
        ("max_payout_per_policy", "amount"),
        ("exposure_limit", "amount"),
        ("wallet", "address"),
    )

    def __init__(
        self,
        name,
        policy_pool,
        premiums_account,
        coll_ratio=_W(1),
        ensuro_pp_fee=_W(0),
        sr_roc=_W(0),
        max_payout_per_policy=_W(1000000),
        exposure_limit=_W(1000000),
        wallet="RM",
        owner="owner",
    ):
        coll_ratio = _W(coll_ratio)
        ensuro_pp_fee = _W(ensuro_pp_fee)
        sr_roc = _W(sr_roc)
        max_payout_per_policy = _W(max_payout_per_policy)
        exposure_limit = _W(exposure_limit)
        super().__init__(
            owner,
            policy_pool.contract,
            premiums_account,
            name,
            coll_ratio,
            ensuro_pp_fee,
            sr_roc,
            max_payout_per_policy,
            exposure_limit,
            wallet,
        )
        self.policy_pool = policy_pool
        self._premiums_account = premiums_account
        self._auto_from = self.owner

    name = MethodAdapter((), "string", is_property=True)

    last_tweak = MethodAdapter((), "tuple")

    params = MethodAdapter((), "tuple")
    set_param = MethodAdapter((("param", "int"), ("value", "wad")))

    moc = property(GetParam(0), SetParam(0))
    jr_coll_ratio = property(GetParam(1), SetParam(1))
    coll_ratio = property(GetParam(2), SetParam(2))
    ensuro_pp_fee = property(GetParam(3), SetParam(3))
    ensuro_coc_fee = property(GetParam(4), SetParam(4))
    jr_roc = property(GetParam(5), SetParam(5))
    sr_roc = property(GetParam(6), SetParam(6))

    max_payout_per_policy_ = MethodAdapter((), "amount", is_property=True)
    exposure_limit_ = MethodAdapter((), "amount", is_property=True)
    max_duration_ = MethodAdapter((), "int", is_property=True)

    max_payout_per_policy = property(GetProperty("max_payout_per_policy_"), SetParam(7))
    exposure_limit = property(GetProperty("exposure_limit_"), SetParam(8))
    max_duration = property(GetProperty("max_duration_"), SetParam(9))

    active_exposure = MethodAdapter((), "amount", is_property=True)
    wallet = MethodAdapter((), "address", is_property=True)
    get_minimum_premium = MethodAdapter(
        (("payout", "amount"), ("loss_prob", "wad"), ("expiration", "int")), "amount"
    )

    premiums_account_ = MethodAdapter((), "address", is_property=True)

    @property
    def premiums_account(self):
        if getattr(self, "_premiums_account", None):
            self._premiums_account = PremiumsAccount.connect(self.premiums_account_, self.owner)
        return self._premiums_account

    def new_policy(self, *args, **kwargs):
        if "premium" not in kwargs:
            kwargs["premium"] = MAX_UINT
        if "payer" not in kwargs:
            kwargs["payer"] = kwargs.get("on_behalf_of")
        receipt = self.new_policy_(*args, **kwargs)
        if "NewPolicy" in receipt.events:
            policy_data = receipt.events["NewPolicy"]["policy"]
            policy = Policy(*policy_data, address_book=self.provider.address_book)
            policy_db.add_policy(self.policy_pool.contract.address, policy)
            return policy
        else:
            return None

    def make_policy_id(self, internal_id):
        rm_addr = self.contract.address
        return (int(rm_addr, 16) << 96) + internal_id


class TrustfulRiskModule(RiskModule):
    eth_contract = "TrustfulRiskModule"
    proxy_kind = "uups"

    new_policy_ = MethodAdapter(
        (
            ("payout", "amount"),
            ("premium", "amount"),
            ("loss_prob", "wad"),
            ("expiration", "int"),
            ("on_behalf_of", "address"),
            ("internal_id", "int"),
        ),
        "receipt",
    )

    resolve_policy_full_payout = MethodAdapter((("policy", Policy.FIELDS), ("customer_won", "bool")))
    resolve_policy_ = MethodAdapter((("policy", Policy.FIELDS), ("payout", "amount")))

    def resolve_policy(self, policy_id, customer_won_or_amount):
        global policy_db
        policy = policy_db.get_policy(self.policy_pool.contract.address, policy_id)
        if customer_won_or_amount is True or customer_won_or_amount is False:
            return self.resolve_policy_full_payout(policy.as_tuple(), customer_won_or_amount)
        else:
            return self.resolve_policy_(policy.as_tuple(), customer_won_or_amount)


class SignedQuoteRiskModule(RiskModule):
    eth_contract = "SignedQuoteRiskModule"
    proxy_kind = "uups"

    constructor_args = (
        ("pool", "address"),
        ("premiums_account", "address"),
        ("creation_is_open", "bool"),
    )

    new_policy_ = MethodAdapter(
        (
            ("payout", "amount"),
            ("premium", "amount"),
            ("loss_prob", "wad"),
            ("expiration", "int"),
            ("on_behalf_of", "address"),
            ("policy_data", "bytes32"),
            ("quote_signature_r", "bytes32"),
            ("quote_signature_vs", "bytes32"),
            ("quote_valid_until", "int"),
        ),
        "receipt",
    )

    new_policy_paid_by_holder_ = MethodAdapter(
        (
            ("payout", "amount"),
            ("premium", "amount"),
            ("loss_prob", "wad"),
            ("expiration", "int"),
            ("on_behalf_of", "address"),
            ("policy_data", "bytes32"),
            ("quote_signature_r", "bytes32"),
            ("quote_signature_vs", "bytes32"),
            ("quote_valid_until", "int"),
        ),
        "receipt",
    )

    def __init__(
        self,
        name,
        policy_pool,
        premiums_account,
        creation_is_open,
        coll_ratio=_W(1),
        ensuro_pp_fee=_W(0),
        sr_roc=_W(0),
        max_payout_per_policy=_W(1000000),
        exposure_limit=_W(1000000),
        wallet="RM",
        owner="owner",
    ):
        # FIXME: Improve this classes design so we don't have to repeat the whole RiskModule constructor
        coll_ratio = _W(coll_ratio)
        ensuro_pp_fee = _W(ensuro_pp_fee)
        sr_roc = _W(sr_roc)
        max_payout_per_policy = _W(max_payout_per_policy)
        exposure_limit = _W(exposure_limit)
        ETHWrapper.__init__(
            self,
            owner,
            policy_pool.contract,
            premiums_account,
            creation_is_open,
            name,
            coll_ratio,
            ensuro_pp_fee,
            sr_roc,
            max_payout_per_policy,
            exposure_limit,
            wallet,
        )
        self.policy_pool = policy_pool
        self._premiums_account = premiums_account
        self._auto_from = self.owner

    def new_policy_paid_by_holder(self, *args, **kwargs):
        if "premium" not in kwargs:
            kwargs["premium"] = MAX_UINT
        if "payer" not in kwargs:
            kwargs["payer"] = kwargs.get("on_behalf_of")
        receipt = self.new_policy_paid_by_holder_(*args, **kwargs)
        if "NewPolicy" in receipt.events:
            policy_data = receipt.events["NewPolicy"]["policy"]
            policy = Policy(*policy_data, address_book=self.provider.address_book)
            policy_db.add_policy(self.policy_pool.contract.address, policy)
            return policy
        else:
            return None

    resolve_policy_full_payout = MethodAdapter((("policy", Policy.FIELDS), ("customer_won", "bool")))
    resolve_policy_ = MethodAdapter((("policy", Policy.FIELDS), ("payout", "amount")))

    def resolve_policy(self, policy_id, customer_won_or_amount):
        global policy_db
        policy = policy_db.get_policy(self.policy_pool.contract.address, policy_id)
        if customer_won_or_amount is True or customer_won_or_amount is False:
            return self.resolve_policy_full_payout(policy.as_tuple(), customer_won_or_amount)
        else:
            return self.resolve_policy_(policy.as_tuple(), customer_won_or_amount)


class TieredSignedQuoteRiskModule(SignedQuoteRiskModule):
    eth_contract = "TieredSignedQuoteRiskModule"
    proxy_kind = "uups"

    push_bucket = MethodAdapter((("bucket", "wad"), ("params", "tuple")))

    reset_buckets = MethodAdapter()

    buckets = MethodAdapter(return_type="tuple")

<<<<<<< HEAD
    bucket_params = MethodAdapter((("loss_prob", "wad"),), "tuple")


class SignedBucketRiskModule(SignedQuoteRiskModule):
    eth_contract = "SignedBucketRiskModule"
    proxy_kind = "uups"

    set_bucket_params = MethodAdapter((("bucket_id", "wad"), ("params", "tuple")))

    delete_bucket = MethodAdapter((("bucket_id", "wad"),))

    bucket_params = MethodAdapter((("bucket_id", "wad"),), return_type="tuple")

    get_minimum_premium_for_bucket = MethodAdapter(
        (("payout", "amount"), ("loss_prob", "wad"), ("expiration", "int", "bucket_id", "wad")),
        return_type="amount",
    )

    def fetch_buckets(self):
        new_bucket_events = self.provider.get_events(self, "NewBucket")
        delete_bucket_events = self.provider.get_events(self, "BucketDeleted")
        all_events = sorted(
            new_bucket_events + delete_bucket_events, key=lambda evt: (evt.blockNumber, evt.transactionIndex)
        )
        buckets = {}
        for evt in all_events:
            if evt.event == "NewBucket":
                buckets[evt.args.bucketId] = evt.args.params
            elif evt.event == "BucketDeleted":
                buckets.pop(evt.args.bucketId)

        return buckets
=======
    bucket_params = MethodAdapter((("bucket", "wad"),), "tuple")
>>>>>>> 9e76ed1d


class AccessManager(ETHWrapper):
    eth_contract = "AccessManager"

    proxy_kind = "uups"

    initialize_args = ()

    def __init__(self, owner):
        super().__init__(owner)
        self._auto_from = self.owner

    grant_component_role = MethodAdapter(
        (("component", "address"), ("role", "keccak256"), ("user", "address"))
    )


class PolicyPool(IERC721):
    eth_contract = "PolicyPool"

    constructor_args = (("access", "address"), ("currency", "address"))
    initialize_args = (
        ("name", "string"),
        ("symbol", "string"),
        ("treasury", "address"),
    )
    proxy_kind = "uups"

    def __init__(self, access, currency, name="Ensuro Policy", symbol="EPOL", treasury="ENS"):
        self._access = access
        self._currency = currency
        super().__init__(access.owner, access.contract, currency.contract, name, symbol, treasury)
        self._auto_from = self.owner
        self._etokens = {}
        self._risk_modules = {}
        self._premiums_accounts = {}

    @property
    def currency(self):
        if hasattr(self, "_currency"):
            return self._currency
        else:
            return IERC20.connect(eth_call(self, "currency"))

    @property
    def access(self):
        if hasattr(self, "_access"):
            return self._access
        else:
            return AccessManager.connect(eth_call(self, "access"))

    @property
    def etokens(self):
        if not hasattr(self, "_etokens"):
            self._etokens = self.fetch_etokens(self)
        return self._etokens

    @classmethod
    def connect(cls, contract, owner=None):
        obj = super(PolicyPool, cls).connect(contract, owner)
        current_address = eth_call(obj, "currency")
        obj._currency = IERC20.connect(current_address)
        obj._auto_from = obj.owner
        return obj

    add_component = MethodAdapter(
        (
            ("component", "contract"),
            ("kind", "int"),
        )
    )

    @classmethod
    def fetch_etokens(cls, wrapper):
        events = wrapper.provider.get_events(wrapper, "ComponentStatusChanged")
        etokens = {}
        for evt in events:
            if evt["args"]["kind"] != 1:
                continue
            etk_address = evt["args"]["component"]
            etk = EToken.connect(etk_address)
            etk_status = evt["args"]["newStatus"]
            if etk_status == 1:  # active
                etokens[etk.name] = etk
            elif etk.name in etokens:
                etokens.pop(etk.name)
        return etokens

    def add_etoken(self, etoken):
        self.add_component(etoken, 1)
        self.etokens[etoken.name] = etoken

    def add_premiums_account(self, pa):
        self.add_component(pa, 3)

    @property
    def premiums_accounts(self):
        if not hasattr(self, "_premiums_accounts"):
            self._premiums_accounts = self.fetch_premiums_accounts(self)
        return self._premiums_accounts

    @classmethod
    def fetch_premiums_accounts(cls, wrapper):
        events = wrapper.provider.get_events(wrapper, "ComponentStatusChanged")
        premiums_accounts = {}
        for evt in events:
            if evt["args"]["kind"] != 3:
                continue
            pa_address = evt["args"]["component"]
            pa_status = evt["args"]["newStatus"]
            if pa_status == 1:  # active
                premiums_accounts[pa_address] = PremiumsAccount.connect(pa_address)
            elif pa_address in premiums_accounts:
                premiums_accounts.pop(pa_address)
        return premiums_accounts

    @property
    def risk_modules(self):
        if not hasattr(self, "_risk_modules"):
            self._risk_modules = self.fetch_riskmodules(self)
        return self._risk_modules

    @classmethod
    def fetch_riskmodules(cls, wrapper):
        events = wrapper.provider.get_events(wrapper, "ComponentStatusChanged")
        risk_modules = {}
        for evt in events:
            if evt["args"]["kind"] != 2:
                continue
            rm_address = evt["args"]["component"]
            rm_status = evt["args"]["newStatus"]
            if rm_status == 1:  # active
                risk_modules[rm_address] = RiskModule.connect(rm_address)
            elif rm_address in risk_modules:
                risk_modules.pop(rm_address)
        return risk_modules

    def add_risk_module(self, risk_module):
        self.add_component(risk_module, 2)
        self._risk_modules[risk_module.name] = risk_module

    deposit_ = MethodAdapter((("etoken", "contract"), ("provider", "msg.sender"), ("amount", "amount")))

    def deposit(self, etoken_name, provider, amount):
        etoken = self.etokens[etoken_name]
        self.deposit_(etoken, provider, amount)
        return etoken.balance_of(provider)

    withdraw_ = MethodAdapter((("etoken", "contract"), ("provider", "msg.sender"), ("amount", "amount")))

    def withdraw(self, etoken_name, provider, amount):
        etoken = self.etokens[etoken_name]
        receipt = self.withdraw_(etoken, provider, amount)
        if "Transfer" in receipt.events:
            return Wad(receipt.events["Transfer"]["value"])
        else:
            return Wad(0)

    def get_policy(self, policy_id):
        policy_data = eth_call(self, "getPolicy", policy_id)
        if policy_data:
            return Policy(*policy_data, self.provider.address_book)

    get_policy_fund_count = MethodAdapter((("policy_id", "int"),), "int")
    get_policy_fund = MethodAdapter((("policy_id", "int"), ("etoken", "contract")), "amount")
    get_investable = MethodAdapter((), "amount")

    expire_policy_ = MethodAdapter((("policy", "tuple"),))
    expire_policies_ = MethodAdapter((("policies", "list"),))

    def expire_policy(self, policy_id):
        if type(policy_id) == tuple:
            return self.expire_policy_(policy_id)
        global policy_db
        policy = policy_db.get_policy(self.contract.address, policy_id)
        return self.expire_policy_(policy.as_tuple())

    def expire_policies(self, policies):
        assert policies, "Empty list not accepted"
        if type(policies[0]) == tuple:
            return self.expire_policies(policies)
        global policy_db
        policies = [
            policy_db.get_policy(self.contract.address, policy_id).as_tuple() for policy_id in policies
        ]
        return self.expire_policies_(policies)


class PremiumsAccount(ReserveMixin, ETHWrapper):
    eth_contract = "PremiumsAccount"

    constructor_args = (
        ("pool", "address"),
        ("junior_etk", "address"),
        ("senior_etk", "address"),
    )
    initialize_args = ()
    proxy_kind = "uups"

    def __init__(self, pool, junior_etk=None, senior_etk=None, ratio=_W(1), owner="owner"):
        ratio = _W(ratio)
        super().__init__(
            owner,
            pool,
            junior_etk and junior_etk.contract,
            senior_etk and senior_etk.contract,
        )
        if isinstance(pool, ETHWrapper):
            self._policy_pool = pool.contract
        else:  # is just an address or raw contract - for tests
            self._policy_pool = self._get_account(pool)

    junior_etk = MethodAdapter((), "address", is_property=True)
    senior_etk = MethodAdapter((), "address", is_property=True)
    pure_premiums = MethodAdapter((), "amount", is_property=True)
    funds_available = MethodAdapter((), "amount", is_property=True)
    surplus = MethodAdapter((), "amount", is_property=True)
    won_pure_premiums = MethodAdapter((), "amount", is_property=True)
    active_pure_premiums = MethodAdapter((), "amount", is_property=True)
    deficit_ratio = MethodAdapter((), "wad", is_property=True)

    borrowed_active_pp = MethodAdapter((), "amount", is_property=True, eth_method="borrowedActivePP")

    withdraw_won_premiums_ = MethodAdapter((("amount", "amount"), ("destination", "address")))
    policy_created_ = MethodAdapter((("policy", "tuple"),))
    policy_expired_ = MethodAdapter((("policy", "tuple"),))
    set_deficit_ratio = MethodAdapter((("new_ratio", "wad"), ("adjustment", "bool")))
    set_loan_limits = MethodAdapter((("new_jr_loan_limit", "amount"), ("new_sr_loan_limit", "amount")))

    jr_loan_limit = MethodAdapter((), "amount", is_property=True)
    sr_loan_limit = MethodAdapter((), "amount", is_property=True)

    policy_resolved_with_payout_ = MethodAdapter(
        (("customer", "address"), ("policy", "tuple"), ("payout", "amount"))
    )

    def withdraw_won_premiums(self, amount, destination):
        receipt = self.withdraw_won_premiums_(amount, destination)
        if "WonPremiumsInOut" in receipt.events:
            return Wad(receipt.events["WonPremiumsInOut"]["value"])
        else:
            return Wad(0)

    receive_grant = MethodAdapter((("sender", "msg.sender"), ("amount", "amount")))
    repay_loans = MethodAdapter(())

    def policy_created(self, policy):
        p = Policy.from_prototype_policy(policy, self.provider.address_book)
        return self.policy_created_(p.as_tuple())

    def policy_expired(self, policy):
        p = Policy.from_prototype_policy(policy, self.provider.address_book)
        return self.policy_expired_(p.as_tuple())

    def policy_resolved_with_payout(self, customer, policy, payout):
        p = Policy.from_prototype_policy(policy, self.provider.address_book)
        return self.policy_resolved_with_payout_(customer, p.as_tuple(), payout)

    @contextmanager
    def thru_policy_pool(self):
        prev_contract = self.contract
        contract_factory = self.provider.get_contract_factory(self.eth_contract)
        self.contract = self.provider.build_contract(self._policy_pool, contract_factory, self.eth_contract)
        try:
            yield self
        finally:
            self.contract = prev_contract


class Exchange(ETHWrapper):
    eth_contract = "Exchange"
    proxy_kind = "uups"

    constructor_args = (("pool", "address"),)
    initialize_args = (
        ("oracle", "address"),
        ("swap_router", "address"),
        ("max_slippage", "wad"),
    )

    max_slippage = MethodAdapter((), "wad", is_property=True)

    def __init__(self, owner, pool, oracle, swap_router, max_slippage=_W("0.01")):
        max_slippage = _W(max_slippage)
        super(Exchange, self).__init__(
            owner,
            pool,  # constructor_args
            oracle,
            swap_router,
            max_slippage,
        )
        if isinstance(pool, ETHWrapper):
            self._policy_pool = pool.contract
        else:  # is just an address or raw contract - for tests
            self._policy_pool = self._get_account(pool)

        self._auto_from = self.owner


class LPManualWhitelist(ETHWrapper):
    eth_contract = "LPManualWhitelist"
    proxy_kind = "uups"

    initialize_args = (("default_status", "tuple"),)
    constructor_args = (("pool", "address"),)

    ST_BLACKLISTED = 2
    ST_WHITELISTED = 1
    ST_UNDEFINED = 0

    def __init__(self, pool, default_status=(ST_BLACKLISTED,) * 4):
        super().__init__("owner", pool.contract, default_status)

    whitelist_address = MethodAdapter(
        (("address", "address"), ("whitelisted", "bool")),
    )

    get_whitelist_defaults = MethodAdapter((), "tuple")

    set_whitelist_defaults = MethodAdapter((("new_status", "tuple"),))


ERC20Token = TestCurrency


class FixedRateVault(IERC20):
    eth_contract = "FixedRateVault"

    constructor_args = (
        ("name", "string"),
        ("symbol", "string"),
        ("asset", "address"),
        ("interest_rate", "wad"),
    )

    def __init__(
        self,
        asset,
        owner="owner",
        name="Test Vault",
        symbol="TVAULT",
        interest_rate=_W("0.05"),
    ):
        interest_rate = _W(interest_rate)
        super().__init__(owner, name, symbol, asset, interest_rate)

    total_assets = MethodAdapter((), "amount")
    convert_to_assets = MethodAdapter((("shares", "wad"),), "amount")
    convert_to_shares = MethodAdapter((("assets", "amount"),), "wad")
    deposit = MethodAdapter(
        (
            ("caller", "msg.sender"),
            ("assets", "amount"),
            ("receiver", "address"),
        )
    )
    withdraw = MethodAdapter(
        (
            ("caller", "msg.sender"),
            ("assets", "amount"),
            ("receiver", "address"),
            ("owner", "address"),
        )
    )
    discrete_earning = MethodAdapter((("assets", "amount"),))
    broken = MethodAdapter((), "bool", is_property=True)


class LiquidityThresholdAssetManager(ETHWrapper):
    def _set_liquidity(self, reserve, liquidity_min, liquidity_middle, liquidity_max):
        liquidity_min = liquidity_min if liquidity_min is None else _W(liquidity_min)
        liquidity_middle = liquidity_middle if liquidity_middle is None else _W(liquidity_middle)
        liquidity_max = liquidity_max if liquidity_max is None else _W(liquidity_max)
        reserve.forward_to_asset_manager(
            "set_liquidity_thresholds", liquidity_min, liquidity_middle, liquidity_max
        )


class ERC4626AssetManager(LiquidityThresholdAssetManager):
    eth_contract = "ERC4626AssetManager"

    constructor_args = (
        ("asset", "address"),
        ("vault", "address"),
    )

    def __init__(self, reserve, vault):
        super().__init__(reserve.owner, reserve.currency, vault)<|MERGE_RESOLUTION|>--- conflicted
+++ resolved
@@ -618,7 +618,6 @@
 
     buckets = MethodAdapter(return_type="tuple")
 
-<<<<<<< HEAD
     bucket_params = MethodAdapter((("loss_prob", "wad"),), "tuple")
 
 
@@ -651,9 +650,6 @@
                 buckets.pop(evt.args.bucketId)
 
         return buckets
-=======
-    bucket_params = MethodAdapter((("bucket", "wad"),), "tuple")
->>>>>>> 9e76ed1d
 
 
 class AccessManager(ETHWrapper):
