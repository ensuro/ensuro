"""Unitary tests for eToken contract"""
import sys
from functools import partial, wraps
from collections import namedtuple
import pytest
from ethproto.contracts import RevertError
from prototype import ensuro
from ethproto.wadray import _W, _R, Wad
from prototype.utils import WEEK, DAY, MONTH
from prototype import wrappers
from . import TEST_VARIANTS

TEnv = namedtuple(
    "TEnv",
    "time_control etoken_class policy_factory kind currency fw_proxy_factory module pool_access"
)
SECONDS_IN_YEAR = 365 * 3600 * 24


@pytest.fixture(params=TEST_VARIANTS)
def tenv(request):
    FakePolicyTuple = namedtuple("FakePolicy", "sr_scr sr_interest_rate expiration")

    class FakePolicy(FakePolicyTuple):
        @property
        def risk_module(self):
            return None

        @property
        def sr_coc(self):
            return self.sr_scr * (
                self.sr_interest_rate * _W(self.expiration - self.time_control.now) // _W(SECONDS_IN_YEAR)
            )

    if request.param == "prototype":
        pp_access = ensuro.AccessManager()
        currency = ensuro.ERC20Token(name="Test", symbol="TEST", initial_supply=_W(10000))
        policy_pool = ensuro.PolicyPool(
            access=pp_access,
            currency=currency,
        )
        FakePolicy.time_control = ensuro.time_control

        def fw_proxy_factory(name, etk):
            currency.approve(name, etk, Wad(2**256 - 1))
            return name

        return TEnv(
            time_control=ensuro.time_control,
            pool_access=pp_access,
            policy_factory=FakePolicy,
            etoken_class=partial(ensuro.EToken, policy_pool=policy_pool),
            currency=currency,
            kind="prototype",
            fw_proxy_factory=fw_proxy_factory,
            module=ensuro,
        )
    elif request.param == "ethereum":
        PolicyPoolMockForward = wrappers.get_provider().get_contract_factory("PolicyPoolMockForward")

        currency = wrappers.TestCurrency(owner="owner", name="TEST", symbol="TEST", initial_supply=_W(10000))
        access = wrappers.AccessManager(owner="owner")

        def etoken_factory(**kwargs):
            pool = PolicyPoolMockForward.deploy(
                wrappers.AddressBook.ZERO, currency.contract, access.contract, {"from": currency.owner}
            )
            symbol = kwargs.pop("symbol", "ETK")
            etoken = wrappers.EToken(policy_pool=pool, symbol=symbol, **kwargs)
            pool.setForwardTo(etoken.contract, {"from": currency.owner})
            return etoken

        def fw_proxy_factory(name, etk):
            provider = wrappers.get_provider()
            ForwardProxy = provider.get_contract_factory("ForwardProxy")
            fw_proxy = ForwardProxy.deploy(etk.contract, {"from": currency.owner})
            currency.approve(fw_proxy.address, etk.contract, 2**256 - 1)
            return fw_proxy.address

        FakePolicy.time_control = wrappers.get_provider().time_control

        return TEnv(
            time_control=FakePolicy.time_control,
            pool_access=access,
            policy_factory=FakePolicy,
            etoken_class=etoken_factory,
            currency=currency,
            kind="ethereum",
            fw_proxy_factory=fw_proxy_factory,
            module=wrappers,
        )


def test_only_policy_pool_validation(tenv):
    if tenv.kind == "prototype":
        return
    etk = tenv.etoken_class(name="eUSD1WEEK")
    with pytest.raises(RevertError, match="The caller must be the PolicyPool"):
        etk.deposit("LP1", _W(1000))
    with pytest.raises(RevertError, match="The caller must be the PolicyPool"):
        etk.withdraw("LP1", _W(1000))
    with pytest.raises(RevertError, match="The caller must be a borrower"):
        etk.lock_scr(_W(600), _W("0.0365"))
    with pytest.raises(RevertError, match="The caller must be a borrower"):
        etk.unlock_scr(_W(600), _W("0.0365"), _W(0))


def skip_if_coverage_activated(f):
    @wraps(f)
    def wrapped(tenv, *args, **kwargs):
        if "brownie" in sys.modules:
            from brownie._config import CONFIG
            if CONFIG.argv.get("coverage", False) and tenv.kind == "ethereum":
                return pytest.skip("Coverage activated")
        return f(tenv, *args, **kwargs)
    return wrapped


@skip_if_coverage_activated
def test_deposit_withdraw(tenv):
    etk = tenv.etoken_class(name="eUSD1WEEK")
    tenv.currency.transfer(tenv.currency.owner, etk, _W(1000))
    assert etk.liquidity_requirement == _W(1)
    with etk.thru_policy_pool():
        assert etk.deposit("LP1", _W(1000)) == _W(1000)
    assert etk.balance_of("LP1") == _W(1000)
    assert etk.funds_available == _W(1000)
    tenv.time_control.fast_forward(DAY)
    assert etk.balance_of("LP1") == _W(1000)  # unchanged because SCR=0
    with etk.thru_policy_pool():
        assert etk.withdraw("LP1", _W(600)) == _W(600)
        assert tenv.currency.balance_of("LP1") == _W(600)
    assert etk.balance_of("LP1") == _W(400)
    with etk.thru_policy_pool():
        assert etk.withdraw("LP1", None) == _W(400)
        assert tenv.currency.balance_of("LP1") == _W(1000)
    assert etk.balance_of("LP1") == _W(0)
    with etk.thru_policy_pool():
        assert etk.withdraw("LP1", None) == _W(0)
        assert tenv.currency.balance_of("LP1") == _W(1000)


@skip_if_coverage_activated
def test_lock_unlock_scr(tenv):
    etk = tenv.etoken_class(name="eUSD1WEEK")
    pa = tenv.fw_proxy_factory("PA", etk)  # Premiums Account
    tenv.currency.transfer(tenv.currency.owner, etk, _W(1000))
    with etk.thru_policy_pool():
        assert etk.deposit("LP1", _W(1000)) == _W(1000)
        etk.add_borrower(pa)
    assert etk.funds_available == _W(1000)
    policy = tenv.policy_factory(sr_scr=_W(600), sr_interest_rate=_W("0.0365"),
                                 expiration=tenv.time_control.now + WEEK)
    tenv.currency.transfer(tenv.currency.owner, etk, policy.sr_coc)
    with etk.thru(pa):
        etk.lock_scr(policy.sr_scr, policy.sr_interest_rate)
    assert etk.scr == _W(600)
    assert etk.scr_interest_rate == _W("0.0365")
    etk.token_interest_rate.assert_equal(_W("0.0365") * _W(600/1000))
    etk.funds_available.assert_equal(_W(400))

    tenv.time_control.fast_forward(2 * DAY)
    etk.balance_of("LP1").assert_equal(_W(1000) + _W("0.06") * _W(2))
    tenv.time_control.fast_forward(3 * DAY)
    etk.balance_of("LP1").assert_equal(_W(1000) + _W("0.06") * _W(5))

    with etk.thru(pa):
        etk.unlock_scr(policy.sr_scr, policy.sr_interest_rate, _W(0))

    tenv.time_control.fast_forward(10 * DAY)
    expected_balance = _W(1000) + _W("0.06") * _W(5)
    etk.balance_of("LP1").assert_equal(expected_balance)
    etk.transfer("LP1", "LP2", expected_balance)
    etk.balance_of("LP1").assert_equal(_W(0))
    etk.balance_of("LP2").assert_equal(expected_balance)

    with etk.thru_policy_pool():
        etk.withdraw("LP2", None).assert_equal(expected_balance)
        etk.balance_of("LP2").assert_equal(_W(0))
        tenv.currency.balance_of("LP2").assert_equal(expected_balance)
    etk.balance_of("LP1").assert_equal(_W(0))


@skip_if_coverage_activated
def test_etoken_erc20(tenv):
    etk = tenv.etoken_class(name="eUSD1WEEK")
    pa = tenv.fw_proxy_factory("PA", etk)  # Premiums Account
    tenv.currency.transfer(tenv.currency.owner, etk, _W(1000))
    with etk.thru_policy_pool():
        assert etk.deposit("LP1", _W(1000)) == _W(1000)
        etk.add_borrower(pa)
    policy = tenv.policy_factory(sr_scr=_W(600), sr_interest_rate=_W("0.0365"),
                                 expiration=tenv.time_control.now + WEEK)
    tenv.currency.transfer(tenv.currency.owner, etk, policy.sr_coc)
    with etk.thru(pa):
        etk.lock_scr(policy.sr_scr, policy.sr_interest_rate)
    tenv.time_control.fast_forward(2 * DAY)
    expected_balance = _W(1000) + _W("0.06") * _W(2)
    etk.balance_of("LP1").assert_equal(expected_balance)

    with pytest.raises(RevertError):
        etk.approve("LP1", None, expected_balance // _W(2))

    etk.approve("LP1", "SPEND", expected_balance // _W(2))
    etk.increase_allowance("LP1", "SPEND", _W(50))
    with pytest.raises(RevertError):
        etk.decrease_allowance("LP1", "SPEND", _W(1000))
    etk.decrease_allowance("LP1", "SPEND", _W(20))
    etk.allowance("LP1", "SPEND").assert_equal(expected_balance // _W(2) + _W(30))
    etk.decrease_allowance("LP1", "SPEND", _W(30))

    with pytest.raises(RevertError, match="allowance"):
        etk.transfer_from("SPEND", "LP1", "LP2", expected_balance)
    etk.transfer_from("SPEND", "LP1", "LP2", expected_balance // _W(2))
    etk.allowance("LP1", "SPEND").assert_equal(_W(0))
    etk.balance_of("LP1").assert_equal(expected_balance // _W(2))
    etk.balance_of("LP2").assert_equal(expected_balance // _W(2))

    with etk.thru_policy_pool():
        etk.withdraw("LP2", _W(100)).assert_equal(_W(100))

    total_withdrawable = _W(1000) + _W("0.06") * _W(2) - policy.sr_scr - _W(100)
    etk.total_withdrawable().assert_equal(total_withdrawable)

    # Max to withdraw is total_withdrawable
    with etk.thru_policy_pool():
        etk.withdraw("LP1", _W(5000)).assert_equal(total_withdrawable)
    with etk.thru(pa):
        etk.unlock_scr(policy.sr_scr, policy.sr_interest_rate, _W(0))
    with etk.thru_policy_pool():
        # now max to withdraw is LP balance
        etk.withdraw("LP1", _W(5000)).assert_equal(expected_balance // _W(2) - total_withdrawable)
        etk.balance_of("LP2").assert_equal(expected_balance // _W(2) - _W(100))
        etk.withdraw("LP2", None).assert_equal(expected_balance // _W(2) - _W(100))


@skip_if_coverage_activated
def test_multiple_policies(tenv):
    etk = tenv.etoken_class(name="eUSD1WEEK")
    pa = tenv.fw_proxy_factory("PA", etk)  # Premiums Account
    tenv.currency.transfer(tenv.currency.owner, etk, _W(1000))
    with etk.thru_policy_pool():
        assert etk.deposit("LP1", _W(1000)) == _W(1000)
        etk.add_borrower(pa)

    policy1 = tenv.policy_factory(sr_scr=_W(300), sr_interest_rate=_W("0.0365"),
                                  expiration=tenv.time_control.now + WEEK)
    tenv.currency.transfer(tenv.currency.owner, etk, policy1.sr_coc)
    with etk.thru(pa):
        etk.lock_scr(policy1.sr_scr, policy1.sr_interest_rate)
    assert etk.scr_interest_rate == _W("0.0365")
    assert etk.scr == _W(300)
    etk.funds_available.assert_equal(_W(700))

    tenv.time_control.fast_forward(2 * DAY)
    etk.balance_of("LP1").assert_equal(_W(1000) + _W("0.03") * _W(2))

    # Create 2nd policy twice interest twice SCR
    policy2 = tenv.policy_factory(sr_scr=_W(600), sr_interest_rate=_W("0.0730"),
                                  expiration=tenv.time_control.now + WEEK)
    tenv.currency.transfer(tenv.currency.owner, etk, policy2.sr_coc)
    with etk.thru(pa):
        etk.lock_scr(policy2.sr_scr, policy2.sr_interest_rate)
    etk.scr_interest_rate.assert_equal(
        (_W("0.0365") * _W(300) + _W("0.0730") * _W(600)) // _W(900)
    )

    assert etk.scr == _W(900)
    etk.funds_available.assert_equal(_W(100) + _W("0.03") * _W(2))

    tenv.time_control.fast_forward(3 * DAY)

    expected_balance = _W(1000) + _W("0.03") * _W(5) + _W("0.12") * _W(3)
    etk.balance_of("LP1").assert_equal(expected_balance)

    # Create 3rd policy - Doesn't have impact because unlocked inmediatelly
    policy3 = tenv.policy_factory(sr_scr=_W(100), sr_interest_rate=_W("0.1"),
                                  expiration=tenv.time_control.now + WEEK)
    tenv.currency.transfer(tenv.currency.owner, etk, policy3.sr_coc)
    with etk.thru(pa):
        etk.lock_scr(policy3.sr_scr, policy3.sr_interest_rate)
    etk.total_withdrawable().assert_equal(_W(0.51))  # accrued interests are withdrawable

    with etk.thru(pa):
        etk.unlock_scr(policy3.sr_scr, policy3.sr_interest_rate, _W(0))
        etk.unlock_scr(policy1.sr_scr, policy1.sr_interest_rate, _W(0))

    etk.scr_interest_rate.assert_equal(_W("0.0730"))
    assert etk.scr == policy2.sr_scr
    etk.balance_of("LP1").assert_equal(expected_balance)
    with etk.thru(pa), pytest.raises(RevertError, match="SCR"):
        etk.unlock_scr(policy2.sr_scr + _W(1), policy2.sr_interest_rate, _W(0))  # Can't unlock more than SCR

    with etk.thru(pa):
        etk.unlock_scr(policy2.sr_scr, policy2.sr_interest_rate, _W(0))
    assert etk.scr == _W(0)
    etk.total_supply().assert_equal(expected_balance)


@skip_if_coverage_activated
def test_multiple_lps(tenv):
    etk = tenv.etoken_class(name="eUSD1WEEK")
    pa = tenv.fw_proxy_factory("PA", etk)  # Premiums Account
    tenv.currency.transfer(tenv.currency.owner, etk, _W(1000))
    with etk.thru_policy_pool():
        assert etk.deposit("LP1", _W(1000)) == _W(1000)
        etk.add_borrower(pa)
    assert etk.funds_available == _W(1000)
    policy = tenv.policy_factory(sr_scr=_W(600), sr_interest_rate=_W("0.0365"),
                                 expiration=tenv.time_control.now + WEEK)
    tenv.currency.transfer(tenv.currency.owner, etk, policy.sr_coc)
    with etk.thru(pa):
        etk.lock_scr(policy.sr_scr, policy.sr_interest_rate)
    assert etk.scr == _W(600)
    assert etk.funds_available == _W(400)

    tenv.time_control.fast_forward(2 * DAY)
    etk.balance_of("LP1").assert_equal(_W(1000) + _W("0.06") * _W(2))

    tenv.currency.transfer(tenv.currency.owner, etk, _W(2000))
    with etk.thru_policy_pool():
        etk.deposit("LP2", _W(2000)).assert_equal(_W(2000))
    tenv.time_control.fast_forward(3 * DAY)

    lp1_balance = _W(1000) + _W("0.06") * _W(2) + _W("0.06") * _W(3) * _W(1/3)
    etk.balance_of("LP1").assert_equal(lp1_balance)
    lp2_balance = _W(2000) + _W("0.06") * _W(3) * _W(2/3)
    etk.balance_of("LP2").assert_equal(lp2_balance)

    with etk.thru_policy_pool():
        etk.withdraw("LP1", None).assert_equal(lp1_balance)

    tenv.time_control.fast_forward(1 * DAY)
    etk.balance_of("LP2").assert_equal(lp2_balance + _W("0.06"))

    with etk.thru(pa):
        etk.unlock_scr(policy.sr_scr, policy.sr_interest_rate, _W(0))
    with etk.thru_policy_pool():
        etk.withdraw("LP2", None).assert_equal(lp2_balance + _W("0.06"))


@skip_if_coverage_activated
def test_lock_scr_validation(tenv):
    etk = tenv.etoken_class(name="eUSD1WEEK")
    pa = tenv.fw_proxy_factory("PA", etk)  # Premiums Account
    policy = tenv.policy_factory(
        sr_scr=_W(600), sr_interest_rate=_W("0.0365"), expiration=tenv.time_control.now + WEEK
    )
<<<<<<< HEAD
=======

    with etk.thru(pa), pytest.raises(RevertError, match="EToken: Borrower cannot be the zero address"):
        with etk.thru_policy_pool():
            etk.add_borrower(None)
>>>>>>> d255103f

    with etk.thru_policy_pool():
        etk.add_borrower(pa)

    with etk.thru(pa):
        with pytest.raises(RevertError, match="Not enough funds available to cover the SCR"):
            etk.lock_scr(policy.sr_scr, policy.sr_interest_rate)
    with etk.thru_policy_pool():
        tenv.currency.transfer(tenv.currency.owner, etk, _W(200))
        etk.deposit("LP1", _W(200))

    with etk.thru(pa):
        with pytest.raises(RevertError, match="Not enough funds available to cover the SCR"):
            etk.lock_scr(policy.sr_scr, policy.sr_interest_rate)


@skip_if_coverage_activated
def test_internal_loan(tenv):
    etk = tenv.etoken_class(name="eUSD1WEEK", internal_loan_interest_rate=_W("0.073"))
    tenv.currency.transfer(tenv.currency.owner, etk, _W(1000))

    pa = tenv.fw_proxy_factory("PA", etk)  # Premiums Account
    pa2 = tenv.fw_proxy_factory("PA2", etk)  # Other Premiums Account
    tenv.currency.transfer(tenv.currency.owner, pa, _W(2000))
    pa_balance = _W(2000)

    with etk.thru_policy_pool():
        etk.deposit("LP1", _W(1000))
    assert etk.internal_loan_interest_rate == _W("0.073")
    assert etk.get_loan(pa) == _W(0)

    with etk.thru_policy_pool():
        etk.add_borrower(pa)

    policy = tenv.policy_factory(sr_scr=_W(600), sr_interest_rate=_W("0.04"),
                                 expiration=tenv.time_control.now + MONTH)
    tenv.currency.transfer(tenv.currency.owner, etk, policy.sr_coc)
    with etk.thru(pa):
        etk.lock_scr(policy.sr_scr, policy.sr_interest_rate)
    tenv.time_control.fast_forward(7 * DAY)
    etk.funds_available.assert_equal(_W(400) + _W(600 * 0.04 * 7 / 365))

    funds_available = etk.funds_available

    assert funds_available < _W(401)

    with etk.thru(pa):
        not_lended = etk.internal_loan(pa, _W(401), "CUST1")
        not_lended.assert_equal(_W(401) - funds_available)
        lended = _W(401) - not_lended
        assert tenv.currency.balance_of("CUST1") == lended
        assert etk.get_loan(pa) == lended

        with pytest.raises(RevertError, match="EToken: amount should be greater than zero."):
            etk.repay_loan(pa, _W(0), pa)

        etk.repay_loan(pa, lended, pa)
        tenv.currency.balance_of(pa).assert_equal(pa_balance - lended)
        pa_balance -= lended
        etk.get_loan(pa).assert_equal(_W(0))
        etk.internal_loan(pa, _W(300), "CUST1").assert_equal(_W(0))

    etk.get_loan(pa).assert_equal(_W(300))
    tenv.time_control.fast_forward(7 * DAY)

    etk.get_loan(pa2).assert_equal(_W(0))

    # After 7 days increases at a rate of 7.3%/year (0.02% per day)
    etk.get_loan(pa).assert_equal(_W(300) * _W(1 + 0.0002 * 7))
    with etk.thru(pa):
        etk.internal_loan(pa, _W(100), "CUST2").assert_equal(_W(0))
        assert tenv.currency.balance_of("CUST2") == _W(100)

    tenv.time_control.fast_forward(1 * DAY)

    internal_loan = _W(400) + _W(300) * _W(0.0002 * 8) + _W(100) * _W(0.0002)
    etk.get_loan(pa).assert_equal(internal_loan)

    with etk.as_("owner"):
        etk.grant_role("LEVEL2_ROLE", "SETRATE")

    etk.repay_loan(pa, Wad(1), pa)  # Does a minimal payment, so scale is updated
    with etk.as_("SETRATE"):
        etk.set_internal_loan_interest_rate(_W("0.0365"))

    assert etk.internal_loan_interest_rate == _W("0.0365")
    etk.get_loan(pa).assert_equal(internal_loan)

    tenv.time_control.fast_forward(3 * DAY)
    etk.get_loan(pa).assert_equal(internal_loan * _W(1 + 0.0001 * 3))
    internal_loan = internal_loan * _W(1 + 0.0001 * 3)

    with etk.thru(pa):
        tenv.currency.approve(pa, etk, internal_loan // _W(3))
        etk.repay_loan(pa, internal_loan // _W(3), pa)
        pa_balance -= internal_loan // _W(3)
        tenv.currency.balance_of(pa).assert_equal(pa_balance)

        etk.get_loan(pa).assert_equal(internal_loan * _W(2/3))
        tenv.currency.approve(pa, etk, internal_loan * _W(2/3))
        etk.repay_loan(pa, internal_loan * _W(2/3), pa)
        pa_balance -= internal_loan * _W(2/3)
        tenv.currency.balance_of(pa).assert_equal(pa_balance)
        etk.get_loan(pa).assert_equal(_W(0))


@skip_if_coverage_activated
def test_etk_asset_manager(tenv):
    etk = tenv.etoken_class(name="eUSD1WEEK")

    # Initial setup
    tenv.currency.transfer(tenv.currency.owner, etk, _W(3000))
    with etk.thru_policy_pool():
        etk.deposit("LP1", _W(1000))
        etk.deposit("LP2", _W(2000))
    assert etk.total_supply() == _W(3000)
    assert etk.get_current_scale(True) == _R(1)
    assert etk.get_current_scale(False) == _R(1)
    tenv.currency.balance_of(etk).assert_equal(_W(3000))

    # Create vault
    vault = tenv.module.FixedRateVault(asset=tenv.currency)
    asset_manager = tenv.module.ERC4626AssetManager(
        vault=vault, reserve=etk,
    )

    with pytest.raises(RevertError, match="AccessControl"):
        etk.set_asset_manager(asset_manager, False)

    tenv.pool_access.grant_role("LEVEL1_ROLE", "ADMIN")

    # Set asset manager
    with etk.as_("ADMIN"):
        etk.set_asset_manager(asset_manager, False)

    with pytest.raises(RevertError, match="AccessControl"):
        etk.forward_to_asset_manager("set_liquidity_thresholds", _W(100), _W(160), _W(200))

    tenv.pool_access.grant_component_role(etk, "LEVEL2_ROLE", "ADMIN")

    with etk.as_("ADMIN"):
        etk.forward_to_asset_manager("set_liquidity_thresholds", _W(100), _W(160), _W(200))

    # Test invalid change only middle and max
    with etk.as_("ADMIN"), pytest.raises(RevertError, match="Validation"):
        etk.forward_to_asset_manager("set_liquidity_thresholds", _W(300), None, None)

    # Test change only middle and max
    with etk.as_("ADMIN"):
        etk.forward_to_asset_manager("set_liquidity_thresholds", None, _W(1000), _W(2000))

    # Rebalance
    vault.total_assets().assert_equal(_W(0))
    # After checkpoint the cash should be rebalanced
    etk.rebalance()
    vault.total_assets().assert_equal(_W(2000))
    tenv.currency.balance_of(etk).assert_equal(_W(1000))

    etk.record_earnings()
    etk.total_supply().assert_equal(_W(3000))  # Nothing earned yet

    # After one month record the earnings
    tenv.time_control.fast_forward(2 * MONTH)
    interest_earnings = _W(2000 * 0.05 * 60/365)  # ~ 17
    vault.total_assets().assert_equal(_W(2000) + interest_earnings)

    etk.checkpoint()
    etk.total_supply().assert_equal(_W(3000) + interest_earnings)
    etk.balance_of("LP1").assert_equal(_W(1000) + interest_earnings * _W(1/3))
    tenv.currency.balance_of(etk).assert_equal(_W(1000))  # USDC balance unchanged

    vault.discrete_earning(-_W(600))

    etk.checkpoint()
    tenv.currency.balance_of(etk).assert_equal(_W(1000))  # No rebalance
    vault.total_assets().assert_equal(_W(1400) + interest_earnings)
    etk.total_supply().assert_equal(_W(3000) + interest_earnings - _W(600))

    # One of the LP withdraws and etk cash is not enough - Triggers deinvestment
    lp2_balance = _W(2000) + interest_earnings * _W(2/3) - _W(600) * _W(2/3)
    with etk.thru_policy_pool():
        etk.withdraw("LP2", None).assert_equal(lp2_balance)

    lp1_balance = _W(1000) + interest_earnings * _W(1/3) - _W(600) * _W(1/3)
    etk.balance_of("LP1").assert_equal(lp1_balance)

    vault.total_assets().assert_equal(_W(0))

    # Change liquidity thresholds to rebalance
    with etk.as_("ADMIN"):
        etk.forward_to_asset_manager("set_liquidity_thresholds", _W(200), _W(400), _W(600))

    etk.checkpoint()

    tenv.currency.balance_of(etk).assert_equal(_W(400))
    vault.total_assets().assert_equal(lp1_balance - _W(400))

    vault.discrete_earning(_W(200))
    etk.record_earnings()

    lp1_balance += _W(200)
    etk.balance_of("LP1").assert_equal(lp1_balance)

    vault_2 = tenv.module.FixedRateVault(asset=tenv.currency)
    asset_manager_2 = tenv.module.ERC4626AssetManager(
        vault=vault_2, reserve=etk,
    )

    with etk.as_("ADMIN"):
        etk.set_asset_manager(asset_manager_2, False)

    if tenv.kind == "prototype":
        assert etk.asset_manager == asset_manager_2.contract_id
    else:
        assert etk.asset_manager == asset_manager_2.contract.address

    vault.total_assets().assert_equal(_W(0))  # All deinvested
    tenv.currency.balance_of(etk).assert_equal(lp1_balance)

    vault_2.broken = True

    with etk.as_("ADMIN"), pytest.raises(RevertError):
        etk.set_asset_manager(asset_manager, False)

    with etk.as_("ADMIN"):
        etk.set_asset_manager(asset_manager_2, True)


@skip_if_coverage_activated
def test_etk_asset_manager_liquidity_under_minimum(tenv):
    etk = tenv.etoken_class(name="eUSD1WEEK")

    # Initial setup
    tenv.currency.transfer(tenv.currency.owner, etk, _W(300))
    with etk.thru_policy_pool():
        etk.deposit("LP1", _W(100))
        etk.deposit("LP2", _W(200))
    assert etk.total_supply() == _W(300)
    assert etk.get_current_scale(True) == _R(1)
    tenv.currency.balance_of(etk).assert_equal(_W(300))

    # Create vault
    vault = tenv.module.FixedRateVault(asset=tenv.currency)
    asset_manager = tenv.module.ERC4626AssetManager(
        vault=vault,
        reserve=etk,
    )

    with pytest.raises(RevertError, match="AccessControl"):
        etk.set_asset_manager(asset_manager, False)

    tenv.pool_access.grant_role("LEVEL1_ROLE", "ADMIN")

    # Set asset manager
    with etk.as_("ADMIN"):
        etk.set_asset_manager(asset_manager, False)

    with pytest.raises(RevertError, match="AccessControl"):
        etk.forward_to_asset_manager("set_liquidity_thresholds", _W(100), _W(200), _W(250))

    tenv.pool_access.grant_component_role(etk, "LEVEL2_ROLE", "ADMIN")

    with etk.as_("ADMIN"):
        etk.forward_to_asset_manager("set_liquidity_thresholds", _W(100), _W(200), _W(250))

    # Rebalance
    vault.total_assets().assert_equal(_W(0))
    # After checkpoint the cash should be rebalanced
    etk.rebalance()
    vault.total_assets().assert_equal(_W(100))
    tenv.currency.balance_of(etk).assert_equal(_W(200))

    etk.record_earnings()
    etk.total_supply().assert_equal(_W(300))  # Nothing earned yet

    # After two month record the earnings
    tenv.time_control.fast_forward(2 * MONTH)
    interest_earnings = _W(100 * 0.05 * 60 / 365)
    vault.total_assets().assert_equal(_W(100) + interest_earnings)

    etk.checkpoint()
    etk.total_supply().assert_equal(_W(300) + interest_earnings)
    etk.balance_of("LP1").assert_equal(_W(100) + interest_earnings * _W(1 / 3))
    tenv.currency.balance_of(etk).assert_equal(_W(200))  # USDC balance unchanged

    with etk.as_("ADMIN"):
        etk.forward_to_asset_manager("set_liquidity_thresholds", _W(500), _W(700), _W(1200))

    # After checkpoint the cash should be rebalanced
    etk.rebalance()
    vault.total_assets().assert_equal(0)
    tenv.currency.balance_of(etk).assert_equal(_W(300) + interest_earnings)

    etk.record_earnings()
    etk.total_supply().assert_equal(_W(300) + interest_earnings)  # Nothing earned yet


def test_name_and_others(tenv):
    etk = tenv.etoken_class(name="eUSD One Week", symbol="eUSD1W")
    assert etk.name == "eUSD One Week"
    assert etk.symbol == "eUSD1W"
    assert etk.decimals == 18


@skip_if_coverage_activated
def test_max_utilization_rate(tenv):
    etk = tenv.etoken_class(name="eUSD1WEEK", max_utilization_rate=_W("0.9"))
    pa = tenv.fw_proxy_factory("PA", etk)  # Premiums Account
    assert etk.max_utilization_rate == _W("0.9")
    tenv.currency.transfer(tenv.currency.owner, etk, _W(1000))
    with etk.thru_policy_pool():
        etk.deposit("LP1", _W(1000))
        etk.add_borrower(pa)
    assert etk.funds_available == _W(1000)
    assert etk.funds_available_to_lock == _W(900)

    with etk.as_("owner"):
        etk.grant_role("LEVEL2_ROLE", "SETRATE")
    with etk.as_("SETRATE"):
        etk.set_max_utilization_rate(_W("0.95"))

    assert etk.funds_available_to_lock == _W(950)

    policy = tenv.policy_factory(
        sr_scr=_W(1100), sr_interest_rate=_W("0.04"), expiration=tenv.time_control.now + WEEK
    )

    tenv.currency.transfer(tenv.currency.owner, etk, policy.sr_coc)
    with pytest.raises(RevertError, match="Not enough funds available to cover the SCR"):
        with etk.thru(pa):
            etk.lock_scr(policy.sr_scr, policy.sr_interest_rate)

    policy = tenv.policy_factory(
        sr_scr=_W(600), sr_interest_rate=_W("0.0365"), expiration=tenv.time_control.now + WEEK
    )
    tenv.currency.transfer(tenv.currency.owner, etk, policy.sr_coc)
    with etk.thru(pa):
        etk.lock_scr(policy.sr_scr, policy.sr_interest_rate)

    etk.utilization_rate.assert_equal(_W("0.6"))
    tenv.currency.transfer(tenv.currency.owner, etk, _W(1000))
    with etk.thru_policy_pool():
        etk.deposit("LP1", _W(1000))

    etk.utilization_rate.assert_equal(_W("0.3"))

    with etk.as_("SETRATE"):
        etk.set_min_utilization_rate(_W("0.3"))

    tenv.currency.transfer(tenv.currency.owner, etk, _W(5))
    with etk.thru_policy_pool(), pytest.raises(RevertError,
                                               match="Deposit rejected - Utilization Rate < min"):
        etk.deposit("LP1", _W(5))

    expected_balance = _W(2000) - _W("600")
    with etk.thru_policy_pool():
        etk.withdraw("LP1", _W(1400)).assert_equal(expected_balance)


def test_unlock_scr(tenv):
    etk = tenv.etoken_class(name="eUSD1WEEK")
    pa = tenv.fw_proxy_factory("PA", etk)  # Premiums Account
    tenv.currency.transfer(tenv.currency.owner, etk, _W(1000))
    with etk.thru_policy_pool():
        assert etk.deposit("LP1", _W(1000)) == _W(1000)
        etk.add_borrower(pa)
    assert etk.funds_available == _W(1000)
    policy = tenv.policy_factory(sr_scr=_W(600), sr_interest_rate=_W("0.0365"),
                                 expiration=tenv.time_control.now + WEEK)
    tenv.currency.transfer(tenv.currency.owner, etk, policy.sr_coc)
    with etk.thru(pa):
        etk.lock_scr(policy.sr_scr, policy.sr_interest_rate)
    assert etk.scr == _W(600)
    assert etk.scr_interest_rate == _W("0.0365")
    etk.token_interest_rate.assert_equal(_W("0.0365") * _W(600/1000))
    etk.funds_available.assert_equal(_W(400))

    tenv.time_control.fast_forward(2 * DAY)
    etk.balance_of("LP1").assert_equal(_W(1000) + _W("0.06") * _W(2))
    tenv.time_control.fast_forward(3 * DAY)
    etk.balance_of("LP1").assert_equal(_W(1000) + _W("0.06") * _W(5))

    with etk.thru(pa):
        etk.unlock_scr(policy.sr_scr, policy.sr_interest_rate, _W(0))


def test_unlock_scr_with_adjustment(tenv):
    etk = tenv.etoken_class(name="eUSD1WEEK")
    pa = tenv.fw_proxy_factory("PA", etk)  # Premiums Account
    tenv.currency.transfer(tenv.currency.owner, etk, _W(1000))
    with etk.thru_policy_pool():
        assert etk.deposit("LP1", _W(1000)) == _W(1000)
        etk.add_borrower(pa)
    assert etk.funds_available == _W(1000)
    policy = tenv.policy_factory(sr_scr=_W(600), sr_interest_rate=_W("0.0365"),
                                 expiration=tenv.time_control.now + WEEK)
    tenv.currency.transfer(tenv.currency.owner, etk, policy.sr_coc)
    with etk.thru(pa):
        etk.lock_scr(policy.sr_scr, policy.sr_interest_rate)
    assert etk.scr == _W(600)
    assert etk.scr_interest_rate == _W("0.0365")
    etk.token_interest_rate.assert_equal(_W("0.0365") * _W(600/1000))
    etk.funds_available.assert_equal(_W(400))

    tenv.time_control.fast_forward(2 * DAY)
    etk.balance_of("LP1").assert_equal(_W(1000) + _W("0.06") * _W(2))
    tenv.time_control.fast_forward(3 * DAY)
    etk.balance_of("LP1").assert_equal(_W(1000) + _W("0.06") * _W(5))

    with etk.thru(pa):
        etk.unlock_scr(policy.sr_scr, policy.sr_interest_rate, policy.sr_coc - _W("0.06") * _W(5))


def test_unlock_scr_with_neg_adjustment(tenv):
    etk = tenv.etoken_class(name="eUSD1WEEK")
    pa = tenv.fw_proxy_factory("PA", etk)  # Premiums Account
    tenv.currency.transfer(tenv.currency.owner, etk, _W(1000))
    with etk.thru_policy_pool():
        assert etk.deposit("LP1", _W(1000)) == _W(1000)
        etk.add_borrower(pa)
    assert etk.funds_available == _W(1000)
    policy = tenv.policy_factory(sr_scr=_W(600), sr_interest_rate=_W("0.0365"),
                                 expiration=tenv.time_control.now + WEEK)
    tenv.currency.transfer(tenv.currency.owner, etk, policy.sr_coc)
    with etk.thru(pa):
        etk.lock_scr(policy.sr_scr, policy.sr_interest_rate)
    assert etk.scr == _W(600)
    assert etk.scr_interest_rate == _W("0.0365")
    etk.token_interest_rate.assert_equal(_W("0.0365") * _W(600/1000))
    etk.funds_available.assert_equal(_W(400))

    tenv.time_control.fast_forward(2 * DAY)
    etk.balance_of("LP1").assert_equal(_W(1000) + _W("0.06") * _W(2))
    tenv.time_control.fast_forward(8 * DAY)
    etk.balance_of("LP1").assert_equal(_W(1000) + _W("0.06") * _W(10))

    with etk.thru(pa):
        etk.unlock_scr(policy.sr_scr, policy.sr_interest_rate, policy.sr_coc - _W("0.06") * _W(10))


def test_getset_etk_parameters_tweaks(tenv):
    if tenv.kind != "ethereum":
        return
    etk = tenv.etoken_class(
        name="eUSD1WEEK", max_utilization_rate=_W("0.9"),
        internal_loan_interest_rate=_W("0.02")
    )
    with etk.as_("owner"):
        etk.grant_role("LEVEL2_ROLE", "L2_USER")
        etk.grant_role("LEVEL3_ROLE", "L3_USER")

    with etk.as_("UNAUTHORIZED_USER"), pytest.raises(RevertError, match="AccessControl"):
        setattr(etk, "liquidity_requirement", _W("0.7"))

    # Verifies hard-coded validations
    test_validations = [
        ("liquidity_requirement", _W("0.7")),  # [0.8, 1.3]
        ("liquidity_requirement", _W("1.4")),  # [0.8, 1.3]
        ("min_utilization_rate", _W(1.01)),  # <= [0, 1]
        ("max_utilization_rate", _W(1.01)),  # <= [0.5, 1]
        ("max_utilization_rate", _W(0.3)),  # <= [0.5, 1]
        ("internal_loan_interest_rate", _W("0.6")),  # <=50%
    ]

    for attr_name, attr_value in test_validations:
        with etk.as_("L2_USER"), pytest.raises(RevertError, match="Validation: "):
            setattr(etk, attr_name, attr_value)

    with etk.as_("L2_USER"):
        etk.min_utilization_rate = _W("0.5")

    # Verifies exceeded tweaks
    test_exceeded_tweaks = [
        ("liquidity_requirement", _W("0.6")),  # 10% allowed - previous 100%
        ("liquidity_requirement", _W("1.5")),  # 10% allowed - previous 100%
        ("max_utilization_rate", _W("0.4")),  # 30% allowed - previous 90%
        ("min_utilization_rate", _W("0.1")),  # 30% allowed - previous 10%
        ("internal_loan_interest_rate", _W("0.04")),  # 30% allowed - previous 2%
    ]

    for attr_name, attr_value in test_exceeded_tweaks:
        with etk.as_("L3_USER"), pytest.raises(RevertError, match="Tweak exceeded: "):
            setattr(etk, attr_name, attr_value)

    # Verifies OK tweaks
    test_ok_tweaks = [
        ("liquidity_requirement", _W("1.09")),  # 10% allowed - previous 100%
        ("max_utilization_rate", _W("0.8")),  # 30% allowed - previous 90%
        ("internal_loan_interest_rate", _W("0.025")),  # 30% allowed - previous 2%
    ]

    for attr_name, attr_value in test_ok_tweaks:
        with etk.as_("L3_USER"):
            setattr(etk, attr_name, attr_value)
        assert getattr(etk, attr_name) == attr_value

    # Verifies L2_USER changes
    test_ok_l2_changes = [
        ("liquidity_requirement", _W("0.8")),  # previous 109%
        ("max_utilization_rate", _W("0.51")),  # previous 80%
        ("internal_loan_interest_rate", _W("0.07")),  # previous 2.5%
        ("accept_all_rms", False),  # previous True
        ("accept_all_rms", True),  # previous False
    ]

    for attr_name, attr_value in test_ok_l2_changes:
        with etk.as_("L2_USER"):
            setattr(etk, attr_name, attr_value)
        assert getattr(etk, attr_name) == attr_value

    tenv.time_control.fast_forward(WEEK)  # To avoid repeated tweaks

    # New OK tweaks
    test_ok_tweaks = [
        ("liquidity_requirement", _W("0.87")),  # previous 80%
        ("max_utilization_rate", _W("0.6")),  # previous 51%
        ("internal_loan_interest_rate", _W("0.06")),  # previous 7%
    ]

    for attr_name, attr_value in test_ok_tweaks:
        with etk.as_("L3_USER"):
            setattr(etk, attr_name, attr_value)
        assert getattr(etk, attr_name) == attr_value

    # Other tweaks
    test_ok_tweaks = [
        ("liquidity_requirement", _W("0.9")),  # previous 87%
        ("max_utilization_rate", _W("0.66")),  # previous 60%
        ("internal_loan_interest_rate", _W("0.05")),  # previous 6%
    ]

    for attr_name, attr_value in test_ok_tweaks:
        with etk.as_("L3_USER"), pytest.raises(RevertError,
                                               match="You already tweaked this parameter recently"):
            setattr(etk, attr_name, attr_value)

    tenv.time_control.fast_forward(2 * DAY)  # Tweaks expired

    for attr_name, attr_value in test_ok_tweaks:
        with etk.as_("L3_USER"):
            setattr(etk, attr_name, attr_value)
        assert getattr(etk, attr_name) == attr_value<|MERGE_RESOLUTION|>--- conflicted
+++ resolved
@@ -346,13 +346,10 @@
     policy = tenv.policy_factory(
         sr_scr=_W(600), sr_interest_rate=_W("0.0365"), expiration=tenv.time_control.now + WEEK
     )
-<<<<<<< HEAD
-=======
 
     with etk.thru(pa), pytest.raises(RevertError, match="EToken: Borrower cannot be the zero address"):
         with etk.thru_policy_pool():
             etk.add_borrower(None)
->>>>>>> d255103f
 
     with etk.thru_policy_pool():
         etk.add_borrower(pa)
