from collections import namedtuple
from io import StringIO
import pytest
from ethproto.contracts import RevertError
from ethproto.wadray import _W, _R, set_precision, Wad
from ethproto.wrappers import get_provider
from prototype.utils import load_config, WEEK, DAY, HOUR
from . import extract_vars, is_brownie_coverage_enabled

TEnv = namedtuple("TEnv", "time_control module kind")


@pytest.fixture(params=["prototype", "ethereum"])
def tenv(request):
    if request.param == "prototype":
        from prototype import ensuro
        return TEnv(
            time_control=ensuro.time_control,
            module=ensuro,
            kind="prototype"
        )
    elif request.param == "ethereum":
        from prototype import wrappers
        return TEnv(
            time_control=get_provider().time_control,
            module=wrappers,
            kind="ethereum"
        )


def test_transfers(tenv):
    YAML_SETUP = """
    risk_modules:
      - name: Roulette
        scr_percentage: 1
        scr_interest_rate: "0.01"
        ensuro_fee: 0
    currency:
        name: USD
        symbol: $
        initial_supply: 6000
        initial_balances:
        - user: LP1
          amount: 3500
        - user: CUST1
          amount: 100
    etokens:
      - name: eUSD1WEEK
        expiration_period: 604800
      - name: eUSD1MONTH
        expiration_period: 2592000
      - name: eUSD1YEAR
        expiration_period: 31536000
    """

    pool = load_config(StringIO(YAML_SETUP), tenv.module)
    timecontrol = tenv.time_control
    rm = pool.config.risk_modules["Roulette"]

    rm.grant_role("PRICER_ROLE", rm.owner)
    rm.grant_role("RESOLVER_ROLE", rm.owner)

    pool.currency.approve("LP1", pool.contract_id, _W(3500))
    etoken = pool.etokens["eUSD1YEAR"]

    assert pool.deposit("eUSD1YEAR", "LP1", _W(3500)) == _W(3500)

    pool.currency.approve("CUST1", pool.contract_id, _W(100))
    policy = rm.new_policy(
        payout=_W(3600), premium=_W(100), customer="CUST1",
        loss_prob=_R(1/37), expiration=timecontrol.now + WEEK
    )

    assert etoken.ocean == _W(0)
    timecontrol.fast_forward(3 * DAY)

    pure_premium, _, _, interest = policy.premium_split()

    etoken.balance_of("LP1").assert_equal(
        _W(3500) + interest * _W(3/7)
    )
    lp1_balance = etoken.balance_of("LP1")

    etoken.transfer("LP1", "LP2", lp1_balance // _W(3))
    etoken.approve("LP1", "spender", lp1_balance // _W(3))
    etoken.transfer_from("spender", "LP1", "LP3", lp1_balance // _W(3))

    etoken.balance_of("LP1").assert_equal(lp1_balance // _W(3))
    etoken.balance_of("LP2").assert_equal(lp1_balance // _W(3))
    etoken.balance_of("LP3").assert_equal(lp1_balance // _W(3))

    timecontrol.fast_forward(2 * DAY)

    etoken.balance_of("LP1").assert_equal(lp1_balance // _W(3) + interest * _W(2/7) // _W(3))
    etoken.balance_of("LP2").assert_equal(lp1_balance // _W(3) + interest * _W(2/7) // _W(3))
    etoken.balance_of("LP3").assert_equal(lp1_balance // _W(3) + interest * _W(2/7) // _W(3))

    rm.resolve_policy(policy.id, True)
    etoken.balance_of("LP1").assert_equal(_W(0))
    etoken.balance_of("LP2").assert_equal(_W(0))
    etoken.balance_of("LP3").assert_equal(_W(0))


def test_rebalance_policy(tenv):
    YAML_SETUP = """
    risk_modules:
      - name: Roulette
        scr_percentage: 1
        ensuro_fee: 0
        scr_interest_rate: "0.01"
    currency:
        name: USD
        symbol: $
        initial_supply: 6000
        initial_balances:
        - user: LP1
          amount: 1000
        - user: LP2
          amount: 1000
        - user: LP3
          amount: 1000
        - user: CUST1
          amount: 100
    etokens:
      - name: eUSD1WEEK
        expiration_period: 604800
      - name: eUSD1MONTH
        expiration_period: 2592000
      - name: eUSD1YEAR
        expiration_period: 31536000
    """

    pool = load_config(StringIO(YAML_SETUP), tenv.module)
    timecontrol = tenv.time_control
    rm = pool.config.risk_modules["Roulette"]
    rm.grant_role("PRICER_ROLE", rm.owner)
    rm.grant_role("RESOLVER_ROLE", rm.owner)

    pool.currency.approve("LP1", pool.contract_id, _W(1000))
    pool.currency.approve("LP2", pool.contract_id, _W(1000))
    pool.currency.approve("LP3", pool.contract_id, _W(1000))

    # each pool has 1000
    assert pool.deposit("eUSD1YEAR", "LP1", _W(1000)) == _W(1000)
    assert pool.deposit("eUSD1MONTH", "LP2", _W(1000)) == _W(1000)
    assert pool.deposit("eUSD1WEEK", "LP3", _W(1000)) == _W(1000)

    pool.currency.approve("CUST1", pool.contract_id, _W(100))
    policy = rm.new_policy(
        payout=_W(2100), premium=_W(100), customer="CUST1",
        loss_prob=_R("0.03"), expiration=timecontrol.now + 10 * DAY
    )
    assert policy.scr == _W(2000)
    for_lps = policy.premium_split()[-1]
    for_lps.assert_equal(_W(2000) * _W("0.01") * _W(10/365))

    # Only eUSD1YEAR and eUSD1MONTH are affected
    assert pool.etokens["eUSD1YEAR"].ocean == _W(0)
    assert pool.etokens["eUSD1MONTH"].ocean == _W(0)
    assert pool.etokens["eUSD1WEEK"].ocean == _W(1000)

    assert pool.get_policy_fund_count(policy.id) == 2

    timecontrol.fast_forward(4 * DAY)

    # Calculate oceans when policy unlocked to be relocked
    oceans = {
        "eUSD1YEAR": pool.etokens["eUSD1YEAR"].total_supply(),
        "eUSD1MONTH": pool.etokens["eUSD1MONTH"].total_supply(),
        "eUSD1WEEK": pool.etokens["eUSD1WEEK"].total_supply(),
    }

    oceans["eUSD1YEAR"].assert_equal(_W(1000) + for_lps * _W(4/10/2))
    oceans["eUSD1MONTH"].assert_equal(_W(1000) + for_lps * _W(4/10/2))
    total_ocean = _W(3000) + for_lps * _W(4/10)

    # After four days, now the policy expires in less than a week, so eUSD1WEEK is eligible
    pool.config.grant_role("REBALANCE_ROLE", "REBALANCER_USER")
    with pool.as_("REBALANCER_USER"):
        pool.rebalance_policy(policy.id)

    ocean_shares = _calculate_shares(oceans, total_ocean)

    # Now funds are locked in the three pools
    for etk_name, scr_share in ocean_shares.items():
        pool.etokens[etk_name].scr.assert_equal(scr_share * policy.scr)

    scr_week_share = pool.etokens["eUSD1WEEK"].scr // policy.scr
    scr_others_share = (_W(1) - scr_week_share) // _W(2)

    scr_week_share.assert_equal(_W(1/3), decimals=2)  # not exactly 1/3 because accrued interest
    scr_others_share.assert_equal(_W(1/3), decimals=2)

    timecontrol.fast_forward(6 * DAY)

    pool.etokens["eUSD1YEAR"].total_supply().assert_equal(
        _W(1000) + for_lps * _W("0.4") * _W("0.5") + for_lps * _W("0.6") * scr_others_share,
        decimals=3
    )
    pool.etokens["eUSD1MONTH"].total_supply().assert_equal(
        _W(1000) + for_lps * _W("0.4") * _W("0.5") + for_lps * _W("0.6") * scr_others_share,
        decimals=3
    )
    pool.etokens["eUSD1WEEK"].total_supply().assert_equal(
        _W(1000) + for_lps * _W("0.6") * scr_week_share,
        decimals=3
    )


def test_not_accept_rm(tenv):
    YAML_SETUP = """
    risk_modules:
      - name: Roulette
        scr_percentage: 1
        ensuro_fee: 0
        scr_interest_rate: "0.01"
    currency:
        name: USD
        symbol: $
        initial_supply: 6000
        initial_balances:
        - user: LP1
          amount: 2000
        - user: LP2
          amount: 1000
        - user: LP3
          amount: 1000
        - user: CUST1
          amount: 100
    etokens:
      - name: eUSD1WEEK
        expiration_period: 604800
      - name: eUSD1MONTH
        expiration_period: 2592000
      - name: eCASINO
        expiration_period: 31536000
    """

    pool = load_config(StringIO(YAML_SETUP), tenv.module)
    timecontrol = tenv.time_control
    rm = pool.config.risk_modules["Roulette"]
    rm.grant_role("PRICER_ROLE", rm.owner)
    rm.grant_role("RESOLVER_ROLE", rm.owner)
    pool.config.grant_role("LEVEL2_ROLE", rm.owner)

    eUSD1MONTH = pool.etokens["eUSD1MONTH"]
    eUSD1WEEK = pool.etokens["eUSD1WEEK"]

    with eUSD1MONTH.as_(rm.owner):
        eUSD1MONTH.accept_all_rms = False
    with eUSD1WEEK.as_(rm.owner):
        eUSD1WEEK.set_accept_exception(rm, True)

    pool.currency.approve("LP1", pool.contract_id, _W(2000))
    pool.currency.approve("LP2", pool.contract_id, _W(1000))
    pool.currency.approve("LP3", pool.contract_id, _W(1000))

    # each pool has 1000
    assert pool.deposit("eCASINO", "LP1", _W(2000)) == _W(2000)
    assert pool.deposit("eUSD1MONTH", "LP3", _W(1000)) == _W(1000)
    assert pool.deposit("eUSD1WEEK", "LP2", _W(1000)) == _W(1000)

    pool.currency.approve("CUST1", pool.contract_id, _W(100))
    policy = rm.new_policy(
        payout=_W(2100), premium=_W(100), customer="CUST1",
        loss_prob=_R("0.03"), expiration=timecontrol.now + 10 * DAY
    )
    assert policy.scr == _W(2000)
    for_lps = policy.premium_split()[-1]
    for_lps.assert_equal(_W(2000) * _W("0.01") * _W(10/365))

    # Only eCASINO accepts the policy
    # eUSD1MONTH rejects because it rejects any RM unless exception
    # eUSD1WEEK rejects because of expiration
    assert pool.etokens["eCASINO"].ocean == _W(0)
    assert eUSD1MONTH.ocean == _W(1000)
    assert eUSD1WEEK.ocean == _W(1000)

    assert pool.get_policy_fund_count(policy.id) == 1

    timecontrol.fast_forward(4 * DAY)

    # Calculate oceans when policy unlocked to be relocked
    oceans = {
        "eCASINO": pool.etokens["eCASINO"].total_supply(),
        "eUSD1MONTH": eUSD1MONTH.total_supply(),
        "eUSD1WEEK": eUSD1WEEK.total_supply(),
    }

    total_ocean = _W(3000) + for_lps * _W(4/10)

    # After four days, now the policy expires in less than a week. Anyway still RM is exclusive, nothing
    # changes
    pool.config.grant_role("REBALANCE_ROLE", "REBALANCER_USER")
    with pool.as_("REBALANCER_USER"):
        pool.rebalance_policy(policy.id)

    ocean_shares = _calculate_shares(oceans, total_ocean)

    # SCR is allocated in all tokens
    for etk_name, scr_share in ocean_shares.items():
        if etk_name == "eCASINO":
            pool.etokens[etk_name].scr.assert_equal(policy.scr)
        else:
            pool.etokens[etk_name].scr.assert_equal(_W(0))

    with eUSD1WEEK.as_(rm.owner):
        eUSD1WEEK.set_accept_exception(rm, False)
    with eUSD1MONTH.as_(rm.owner):
        eUSD1MONTH.set_accept_exception(rm, True)

    # Now reallocation should have effect
    with pool.as_("REBALANCER_USER"):
        pool.rebalance_policy(policy.id)

    # SCR is allocated in all tokens
    total_scr = _W(0)
    for etk_name, scr_share in ocean_shares.items():
        assert not pool.etokens[etk_name].scr.equal(_W(0))
        total_scr += pool.etokens[etk_name].scr

    eUSD1MONTH.scr.assert_equal(policy.scr * _W(1/4), decimals=1)
    eUSD1WEEK.scr.assert_equal(policy.scr * _W(1/4), decimals=1)
    total_scr.assert_equal(policy.scr)


def _calculate_shares(balances, total_supply):
    return dict((k, v // total_supply) for (k, v) in balances.items())


def _get_scr_share(policy, pool, etoken_name):
    etoken = pool.etokens[etoken_name]
    amount = pool.get_policy_fund(policy.id, etoken)
    return (amount // policy.scr).to_ray()


def test_walkthrough(tenv):
    YAML_SETUP = """
    risk_modules:
      - name: Roulette
        scr_percentage: 1
        ensuro_fee: 0
        scr_interest_rate: "0.040264754"  # interest rate to make premium_for_rm=0
      - name: Flight-Insurance
        scr_percentage: "0.9"
        ensuro_fee: "0.015"
      - name: Fire-Insurance
        scr_percentage: "0.8"
        ensuro_fee: "0.005"
    currency:
        name: USD
        symbol: $
        initial_supply: 6000
        initial_balances:
        - user: LP1
          amount: 1000
        - user: LP2
          amount: 2000
        - user: LP3
          amount: 2000
        - user: CUST1
          amount: 1
        - user: CUST2
          amount: 2
        - user: CUST3
          amount: 130
    etokens:
      - name: eUSD1WEEK
        expiration_period: 604800
      - name: eUSD1MONTH
        expiration_period: 2592000
      - name: eUSD1YEAR
        expiration_period: 31536000
    """

    pool = load_config(StringIO(YAML_SETUP), tenv.module)
    timecontrol = tenv.time_control
    rm = pool.config.risk_modules["Roulette"]
    rm.grant_role("PRICER_ROLE", rm.owner)
    rm.grant_role("RESOLVER_ROLE", rm.owner)
    pool.config.grant_role("LEVEL2_ROLE", rm.owner)  # For setting scr_interest_rate

    with pytest.raises(RevertError, match="transfer amount exceeds allowance"):
        pool.deposit("eUSD1YEAR", "LP1", _W(1000))

    assert pool.currency.balance_of("LP1") == _W(1000)  # unchanged

    pool.currency.approve("LP1", pool.contract_id, _W(1000))
    assert pool.deposit("eUSD1YEAR", "LP1", _W(1000)) == _W(1000)

    eUSD1YEAR = pool.etokens["eUSD1YEAR"]
    eUSD1MONTH = pool.etokens["eUSD1MONTH"]
    USD = pool.currency

    assert eUSD1YEAR.balance_of("LP1") == _W(1000)
    assert eUSD1YEAR.ocean == _W(1000)
    assert USD.balance_of("LP1") == _W(0)

    timecontrol.fast_forward(WEEK)

    assert eUSD1YEAR.balance_of("LP1") == _W(1000)  # Unchanged

    with pytest.raises(RevertError, match="You must allow ENSURO"):
        policy = policy_1 = policy = rm.new_policy(
            payout=_W(36), premium=_W(1), customer="CUST1",
            loss_prob=_R(1/37), expiration=timecontrol.now + WEEK
        )

    pool.currency.approve("CUST1", pool.contract_id, _W(1))
    policy_1 = policy = rm.new_policy(
        payout=_W(36), premium=_W(1), customer="CUST1",
        loss_prob=_R(1/37), expiration=timecontrol.now + WEEK
    )

    assert policy.scr == _W(35)
    assert policy.pure_premium.equal(_W(36) * _W(1/37))
    policy.interest_rate.assert_equal(_R("0.0402647545"), decimals=6)

    assert pool.get_policy_fund_count(policy.id) == 1
    assert pool.get_policy_fund(policy.id, eUSD1YEAR) == policy.scr

    assert eUSD1YEAR.balance_of('LP1').equal(_W("1000"))
    # After one day, balance increases because of accrued interest of policy
    timecontrol.fast_forward(DAY)
    p1_one_day_interest = policy.premium_split()[-1] // _W(7)  # 1/7 since the policy lasts 1 WEEK
    assert eUSD1YEAR.balance_of('LP1').equal(_W("1000") + p1_one_day_interest)

    pool.currency.approve("LP2", pool.contract_id, _W(2000))
    assert pool.deposit("eUSD1YEAR", "LP2", _W(2000)).equal(_W(2000))

    # After one day both balances increase
    timecontrol.fast_forward(DAY)
    assert eUSD1YEAR.balance_of('LP1').equal(
        _W(1000) + p1_one_day_interest + p1_one_day_interest * _W(1) // _W(3)
    )
    assert eUSD1YEAR.balance_of('LP2').equal(
        _W(2000) + p1_one_day_interest * _W(2) // _W(3)
    )

    # New deposits
    pool.currency.approve("LP3", pool.contract_id, _W(2000))
    assert pool.deposit("eUSD1WEEK", "LP3", _W(500)) == _W(500)
    assert pool.deposit("eUSD1MONTH", "LP3", _W(1500)) == _W(1500)

    balances_1y = dict((lp, eUSD1YEAR.balance_of(lp)) for lp in ("LP1", "LP2", "LP3"))
    shares_1y = _calculate_shares(balances_1y, eUSD1YEAR.total_supply())

    pool.currency.approve("CUST2", pool.contract_id, _W(2))

    # With 10 days, the same interest rate is not possible, need to reduce the interest to keep
    # the same premium proportion
    with pytest.raises(RevertError, match="Premium less than minimum"):
        policy_2 = policy = rm.new_policy(
            payout=_W(72), premium=_W(2), customer="CUST2",
            loss_prob=_R(1/37), expiration=timecontrol.now + 10 * DAY
        )

    p2_for_lps = _W(2 - 72/37)
    rm.scr_interest_rate = (
        p2_for_lps.to_ray() * _R(365 / 10) // _R(70)
    ).round(6)  # too much precision

    policy_2 = policy = rm.new_policy(
        payout=_W(72), premium=_W(2), customer="CUST2",
        loss_prob=_R(1/37), expiration=timecontrol.now + 10 * DAY
    )

    assert policy.scr == _W(70)
    assert policy.pure_premium.equal(_W(72) * _W(1/37))
    policy.interest_rate.assert_equal(
        ((policy.premium - policy.pure_premium) * _W(365 / 10) // policy.scr).to_ray()
    )
    p2_one_day_interest = policy.premium_split()[-1] // _W(10)

    eUSD1YEAR_ocean = eUSD1YEAR.ocean
    eUSD1MONTH_ocean = eUSD1MONTH.ocean
    total_ocean = eUSD1YEAR_ocean + eUSD1MONTH_ocean

    assert pool.get_policy_fund_count(policy.id) == 2
    expected = (
        (eUSD1YEAR, policy.scr * eUSD1YEAR_ocean // total_ocean),
        (eUSD1MONTH, policy.scr * eUSD1MONTH_ocean // total_ocean),
    )

    for etoken, expected_amount in expected:
        pool.get_policy_fund(policy.id, etoken).assert_equal(expected_amount)

    p2_1y_one_day_interest = p2_one_day_interest * _get_scr_share(policy_2, pool, "eUSD1YEAR").to_wad()

    timecontrol.fast_forward(DAY)

    for lp in ("LP1", "LP2", "LP3"):
        balance = eUSD1YEAR.balance_of(lp)
        assert balance.equal(
            balances_1y[lp] + (p1_one_day_interest + p2_1y_one_day_interest) * shares_1y[lp]
        )
        balances_1y[lp] = balance
    shares_1y = _calculate_shares(balances_1y, eUSD1YEAR.total_supply())

    # Resolve 1st policy
    accrued_interest = p1_one_day_interest * _W(3)
    assert accrued_interest.equal(policy_1.accrued_interest())

    borrow_from_scr = policy_1.payout - pool.pure_premiums
    adjustment = policy_1.premium_split()[-1] - accrued_interest
    rm.resolve_policy(policy_1.id, True)

    assert USD.balance_of("CUST1") == _W(36)
    assert USD.balance_of(pool.contract_id) == _W(1000 + 2000 + 2000 + 2 - 35)

    borrow_from_scr.assert_equal(eUSD1YEAR.get_pool_loan())
    daily_pool_loan_interest = eUSD1YEAR.pool_loan_interest_rate // _R(365)

    for lp in ("LP1", "LP2", "LP3"):
        balance = eUSD1YEAR.balance_of(lp)
        balance.assert_equal(
            balances_1y[lp] + (adjustment - borrow_from_scr) * shares_1y[lp]
        )
        balances_1y[lp] = balance
    shares_1y = _calculate_shares(balances_1y, eUSD1YEAR.total_supply())
    total_supply_before = eUSD1YEAR.total_supply()

    timecontrol.fast_forward(2 * DAY)

    balances_after = dict((lp, eUSD1YEAR.balance_of(lp)) for lp in ("LP1", "LP2", "LP3"))
    shares_after = _calculate_shares(balances_after, eUSD1YEAR.total_supply())
    assert shares_1y == shares_after
    assert (eUSD1YEAR.total_supply() - total_supply_before).equal(
        p2_one_day_interest * _W(2) * _get_scr_share(policy_2, pool, "eUSD1YEAR").to_wad()
    )
    balances_1y = balances_after

    p2_accrued_interest = p2_one_day_interest * _W(3)
    assert p2_accrued_interest.equal(policy_2.accrued_interest())
    p2_for_lps = policy_2.premium_split()[-1]
    adjustment = p2_for_lps - p2_accrued_interest
    p2_1MONTH_share = _get_scr_share(policy_2, pool, "eUSD1MONTH")
    rm.resolve_policy(policy_2.id, False)

    assert USD.balance_of("CUST2") == _W(0)
    USD.balance_of(pool.contract_id).assert_equal(_W(1000 + 2000 + 2000 + 2 - 35))  # unchanged

    for lp in ("LP1", "LP2", "LP3"):
        balance = eUSD1YEAR.balance_of(lp)

        (balance - balances_1y[lp]).assert_equal(
            adjustment * (eUSD1YEAR_ocean // total_ocean) * shares_1y[lp]
        )
        balances_1y[lp] = balance
    shares_1y = _calculate_shares(balances_1y, eUSD1YEAR.total_supply())

    assert eUSD1MONTH.balance_of("LP3").equal(
        _W(1500) + policy_2.premium_split()[-1] * p2_1MONTH_share.to_wad()
    )

    assert eUSD1YEAR.get_pool_loan().equal((
        borrow_from_scr.to_ray() * (_R(1) + daily_pool_loan_interest * _R(2))
    ).to_wad())  # pool_loan is the same but with 2 days interest
    eUSD1YEAR.total_supply().assert_equal(_W("2966.9818"))  # from Jupyter

    pool.withdraw("eUSD1YEAR", "LP2", None).assert_equal(_W("1977.98534"))

    policies = []

    pool.currency.approve("CUST3", pool.contract_id, _W(130))

    if is_brownie_coverage_enabled(tenv):
        return  # This test never ends if coverage is activated

    won_count = 0

    rm.scr_interest_rate = (
        _R(2 - 72/37) * _R(365 / 6) // _R(70)
    ).round(6)  # too much precision

    for day in range(65):
        pool_loan = eUSD1YEAR.get_pool_loan()
        new_p = rm.new_policy(
            payout=_W(72), premium=_W(2),
            loss_prob=_R(1/37), expiration=timecontrol.now + 6 * DAY,
            customer="CUST3",
        )
        customer_won = day % 37 == 36
        for p in list(policies):
            if p.expiration > (timecontrol.now + DAY):
                break
            if customer_won:
                won_count += 1
                if p.payout < pool.pure_premiums:
                    change = _W(0)
                else:
                    change = (pool.pure_premiums - p.payout) * _get_scr_share(p, pool, "eUSD1YEAR").to_wad()
            else:
                change = min(
                    pool_loan, (p.pure_premium.to_ray() * _get_scr_share(p, pool, "eUSD1YEAR")).to_wad()
                )
            rm.resolve_policy(p.id, customer_won)
            policies.pop(0)

            assert eUSD1YEAR.get_pool_loan().equal(pool_loan - change)
            pool_loan = eUSD1YEAR.get_pool_loan()

        timecontrol.fast_forward(DAY)
        policies.append(new_p)
        assert eUSD1YEAR.get_pool_loan().equal(
            pool_loan * (_R(1) + daily_pool_loan_interest).to_wad()
        )

    pool_loan = eUSD1YEAR.get_pool_loan()

    for i, p in enumerate(policies):
        day = 65 + i
        customer_won = day % 37 == 36
        p_1y_share = _get_scr_share(p, pool, "eUSD1YEAR")
        rm.resolve_policy(p.id, customer_won)
        if customer_won:
            won_count += 1
            repay = _W(0)
        else:
            repay = min(
                pool_loan, (p.pure_premium.to_ray() * p_1y_share).to_wad()
            )
        assert eUSD1YEAR.get_pool_loan().equal(pool_loan - repay)

        timecontrol.fast_forward(DAY)
        assert eUSD1YEAR.get_pool_loan().equal(
            ((pool_loan - repay).to_ray() * (_R(1) + daily_pool_loan_interest)).to_wad()
        )
        pool_loan = eUSD1YEAR.get_pool_loan()

    assert eUSD1YEAR.get_pool_loan() == _W(0)
    pool.pure_premiums.assert_equal(_W("21.21943222506249692"), decimals=2)  # from jypiter prints

    assert USD.balance_of(pool.contract_id).equal(
        _W(1000 + 2000 + 2 - 35 + 2 * 65 - 72 * won_count) +
        _W(2000) - _W("1977.98534"), decimals=2
    )

    pool.withdraw("eUSD1YEAR", "LP1", None).assert_equal(
        _W("1023.42788568762743449"), decimals=2
    )
    pool.withdraw("eUSD1WEEK", "LP3", None).assert_equal(
        _W("500.587288338126130735"), decimals=2
    )
    pool.withdraw("eUSD1MONTH", "LP3", None).assert_equal(
        _W("1501.780045569056425935"), decimals=2
    )
    USD.balance_of(pool.contract_id).assert_equal(
        _W("21.219432"), decimals=2
    )

    USD.balance_of("LP1").assert_equal(
        _W("1023.42788568762743449"), decimals=2
    )
    USD.balance_of("LP3").assert_equal(
        _W("500.587288338126130735") + _W("1501.780045569056425935"), decimals=2
    )
    USD.balance_of("CUST3").assert_equal(_W(72))


def test_nfts(tenv):
    YAML_SETUP = """
    risk_modules:
      - name: Roulette
        scr_percentage: 1
        ensuro_fee: 0
    nft:
        name: Ensuro Policy NFT
        symbol: EPOL
    currency:
        name: USD
        symbol: $
        initial_supply: 6000
        initial_balances:
        - user: LP1
          amount: 3500
        - user: CUST1
          amount: 100
    etokens:
      - name: eUSD1WEEK
        expiration_period: 604800
      - name: eUSD1MONTH
        expiration_period: 2592000
      - name: eUSD1YEAR
        expiration_period: 31536000
    """

    pool = load_config(StringIO(YAML_SETUP), tenv.module)
    nft = pool.policy_nft
    timecontrol = tenv.time_control
    rm = pool.config.risk_modules["Roulette"]
    rm.grant_role("PRICER_ROLE", rm.owner)
    rm.grant_role("RESOLVER_ROLE", rm.owner)

    usd = pool.currency

    usd.approve("LP1", pool.contract_id, _W(3500))

    assert pool.deposit("eUSD1YEAR", "LP1", _W(3500)) == _W(3500)

    usd.approve("CUST1", pool.contract_id, _W(100))
    policy = rm.new_policy(
        payout=_W(3600), premium=_W(100), customer="CUST1",
        loss_prob=_R(1/37), expiration=timecontrol.now + WEEK
    )

    assert nft.balance_of("CUST1") == 1
    assert nft.owner_of(policy.id) == "CUST1"

    nft.transfer_from("CUST1", "CUST1", "CUST2", policy.id)

    timecontrol.fast_forward(WEEK - DAY)
    rm.resolve_policy(policy.id, True)
    assert usd.balance_of("CUST1") == _W(0)
    assert usd.balance_of("CUST2") == _W(3600)


def test_partial_payout(tenv):
    YAML_SETUP = """
    risk_modules:
      - name: Roulette
        scr_percentage: "0.8"
        ensuro_fee: 0
        scr_interest_rate: "0.050330943"  # interest rate to make premium_for_rm=0
    currency:
        name: USD
        symbol: $
        initial_supply: 6000
        initial_balances:
        - user: LP1
          amount: 3500
        - user: CUST1
          amount: 100
    etokens:
      - name: eUSD1WEEK
        expiration_period: 604800
      - name: eUSD1MONTH
        expiration_period: 2592000
      - name: eUSD1YEAR
        expiration_period: 31536000
    """

    pool = load_config(StringIO(YAML_SETUP), tenv.module)
    timecontrol = tenv.time_control
    rm = pool.config.risk_modules["Roulette"]
    rm.grant_role("PRICER_ROLE", rm.owner)
    rm.grant_role("RESOLVER_ROLE", rm.owner)

    usd = pool.currency

    usd.approve("LP1", pool.contract_id, _W(3500))

    assert pool.deposit("eUSD1YEAR", "LP1", _W(3500)) == _W(3500)

    usd.approve("CUST1", pool.contract_id, _W(100))
    policy = rm.new_policy(
        payout=_W(3600), premium=_W(100), customer="CUST1",
        loss_prob=_R(1/37), expiration=timecontrol.now + WEEK
    )

    policy.premium_for_rm.assert_equal(_W(0))

    assert pool.etokens["eUSD1YEAR"].ocean == _W(700)
    assert pool.etokens["eUSD1YEAR"].scr == _W(2800)
    timecontrol.fast_forward(WEEK - HOUR)
    rm.resolve_policy(policy.id, _W(1900))
    assert usd.balance_of("CUST1") == _W(1900)
    pool.etokens["eUSD1YEAR"].ocean.assert_equal(_W(1700))
    pool.etokens["eUSD1YEAR"].scr.assert_equal(_W(0))
    pool.etokens["eUSD1YEAR"].get_pool_loan().assert_equal(
        _W(1800) + _W(100/37)
    )  # The pool owes the loss + the capital gain

<<<<<<< HEAD
# TODO: more test cases of partial payout
# - when payout < premium and payout > (premium - policy.premium_for_lps)
# - when payout < premium and payout > (policy.pure_premium)
# - when payout < premium and payout <= (policy.pure_premium)
=======

def test_partial_payout_shared_coverage(tenv):
    YAML_SETUP = """
    risk_modules:
      - name: Roulette
        scr_percentage: "0.8"
        ensuro_fee: "0.01"
        shared_coverage_min_percentage: ".25"
        scr_interest_rate: "0.05"
    currency:
        name: USD
        symbol: $
        initial_supply: 10000
        initial_balances:
        - user: LP1
          amount: 3500
        - user: RM
          amount: 5000
        - user: CUST1
          amount: 100
    etokens:
      - name: eUSD1WEEK
        expiration_period: 604800
      - name: eUSD1MONTH
        expiration_period: 2592000
      - name: eUSD1YEAR
        expiration_period: 31536000
    """

    pool = load_config(StringIO(YAML_SETUP), tenv.module)
    timecontrol = tenv.time_control
    rm = pool.config.risk_modules["Roulette"]
    rm.grant_role("PRICER_ROLE", rm.owner)
    rm.grant_role("RESOLVER_ROLE", rm.owner)

    usd = pool.currency

    usd.approve("LP1", pool.contract_id, _W(3500))

    assert pool.deposit("eUSD1YEAR", "LP1", _W(3500)) == _W(3500)

    usd.approve("CUST1", pool.contract_id, _W(100))
    usd.approve("RM", pool.contract_id, _W(1250))
    policy = rm.new_policy(
        payout=_W(5100), premium=_W(100), customer="CUST1",
        loss_prob=_R(1/60), expiration=timecontrol.now + WEEK
    )
    assert usd.balance_of("CUST1") == _W(0)
    assert usd.balance_of("RM") == _W(5000 - 1250)
    policy.pure_premium.assert_equal(_W(5100) * _W("0.75") * _W(1/60))
    policy.rm_coverage.assert_equal(_W(5100) * _W("0.25"))
    policy.scr.assert_equal(_W(5100 - 100) * _W("0.75") * _W("0.8"))
    policy.premium_for_lps.assert_equal(policy.scr * _W("0.05") * _W(7/365))
    policy.premium_for_ensuro.assert_equal(policy.pure_premium * _W("0.01"))
    policy.premium_for_rm.assert_equal(
        _W(25) + _W(75) - policy.premium_for_lps - policy.premium_for_ensuro - policy.pure_premium
    )

    assert pool.etokens["eUSD1YEAR"].ocean == _W(500)
    assert pool.etokens["eUSD1YEAR"].scr == _W(3000)
    timecontrol.fast_forward(WEEK - HOUR)

    rm.resolve_policy(policy.id, _W(3000))
    assert usd.balance_of("CUST1") == _W(3000)
    usd.balance_of("RM").assert_equal(
        _W(5000) - (_W(3000) - (_W(100) - policy.premium_for_lps)) * _W("0.25")
    )
    p1_net_for_rm = (_W(3000) - (_W(100) - policy.premium_for_lps)) * _W("0.25")

    pool.etokens["eUSD1YEAR"].scr.assert_equal(_W(0))
    pool.etokens["eUSD1YEAR"].get_pool_loan().assert_equal(
         (
             _W(3000) - policy.pure_premium - policy.premium_for_ensuro - policy.premium_for_rm
         ) * _W("0.75")
    )  # The pool owes the loss + the capital gain
    pool.etokens["eUSD1YEAR"].ocean.assert_equal(
        _W(3500) - pool.etokens["eUSD1YEAR"].get_pool_loan() + policy.premium_for_lps
    )

    # Test another policy with actual payout less than non-capital-premiums
    usd.approve("CUST1", pool.contract_id, _W(100))
    usd.approve("RM", pool.contract_id, _W(500))
    policy = rm.new_policy(
        payout=_W(2100), premium=_W(100), customer="CUST1",
        loss_prob=_R(1/60), expiration=timecontrol.now + WEEK
    )

    assert pool.won_pure_premiums == _W(0)

    usd.balance_of("RM").assert_equal(_W(5000) - p1_net_for_rm - _W(500))
    assert usd.balance_of("CUST1") == _W(2900)
    rm.resolve_policy(policy.id, _W(50))
    timecontrol.fast_forward(WEEK)

    pool.won_pure_premiums.assert_equal((policy.premium - policy.premium_for_lps) - _W(50))
    usd.balance_of("RM").assert_equal(_W(5000) - p1_net_for_rm)  # Same as before policy
>>>>>>> 401fe584


@set_precision(Wad, 3)
def test_asset_manager(tenv):
    YAML_SETUP = """
    risk_modules:
      - name: Roulette
        scr_percentage: 1
        scr_interest_rate: "0.02"
    currency:
        name: USD
        symbol: $
        initial_supply: 20000
        initial_balances:
        - user: LP1
          amount: 10000
        - user: CUST1
          amount: 200
    etokens:
      - name: eUSD1YEAR
        expiration_period: 31536000
    asset_manager:
        class: FixedRateAssetManager
        liquidity_min: 1000
        liquidity_middle: 1500
        liquidity_max: 2000
    """

    pool = load_config(StringIO(YAML_SETUP), tenv.module)
    timecontrol = tenv.time_control
    rm = pool.config.risk_modules["Roulette"]
    rm.grant_role("PRICER_ROLE", rm.owner)
    rm.grant_role("RESOLVER_ROLE", rm.owner)

    USD = pool.currency
    etk = pool.etokens["eUSD1YEAR"]
    asset_manager = pool.config.asset_manager

    USD.approve("LP1", pool.contract_id, _W(10000))
    assert pool.deposit("eUSD1YEAR", "LP1", _W(10000)) == _W(10000)

    asset_manager.checkpoint()  # Rebalance cash

    assert USD.balance_of(pool.contract_id) == _W(1500)
    assert USD.balance_of(asset_manager.contract_id) == _W(8500)

    timecontrol.fast_forward(365 * DAY)
    assert etk.balance_of("LP1") == _W(10000)
    asset_manager.checkpoint()
    assert USD.balance_of(pool.contract_id) == _W(1500)  # unchanged
    etk.balance_of("LP1").assert_equal(_W(10000) + _W(8500) * _W("0.05"))  # All earnings for the LP
    lp1_balance = etk.balance_of("LP1")

    USD.approve("CUST1", pool.contract_id, _W(200))
    policy = rm.new_policy(
        payout=_W(9200), premium=_W(200), customer="CUST1",
        loss_prob=_R("0.01"), expiration=timecontrol.now + 365 * DAY // 2
    )
    pure_premium, _, _, for_lps = policy.premium_split()

    asset_manager.checkpoint()
    assert USD.balance_of(pool.contract_id) == _W(1700)  # +200 but not sent to asset_manager
    etk.balance_of("LP1").assert_equal(lp1_balance)
    pool.get_investable().assert_equal(_W(200))
    etk.get_investable().assert_equal(lp1_balance)

    timecontrol.fast_forward(365 * DAY // 2 - 60)
    pool.get_investable().assert_equal(_W(200))
    etk.get_investable().assert_equal(lp1_balance + for_lps, decimals=2)

    pool_share = _W(200) // asset_manager.total_investable()
    etk_share = etk.get_investable() // asset_manager.total_investable()
    asset_manager.checkpoint()

    pool.won_pure_premiums.assert_equal(_W(8500) * _W("0.025") * pool_share)
    etk.balance_of("LP1").assert_equal(
        lp1_balance + for_lps + _W(8500) * _W("0.025") * etk_share, decimals=2
    )

    rm.resolve_policy(policy.id, True)
    assert USD.balance_of(pool.contract_id) == _W(1500)  # balance back to middle
    USD.balance_of(asset_manager.contract_id).assert_equal(
        _W(8500) +                # initial investment
        _W(8500) * _W("0.075") -  # earned interest
        _W(9200 - 1700 + 1500)    # 9200 (payout) - 1700 (wallet) + 1500 (liquidity_middle)
    )

    assert pool.get_investable() == _W(0)
    assert etk.get_investable() == (
        etk.ocean + etk.get_pool_loan()  # not really the money available but used for etk_share
    )


def test_insolvency_without_hook(tenv):
    YAML_SETUP = """
    risk_modules:
      - name: Roulette
        scr_percentage: "0.1"
        scr_interest_rate: "0.02"
    currency:
        name: USD
        symbol: $
        initial_supply: 20000
        initial_balances:
        - user: LP1
          amount: 5000
        - user: LP2
          amount: 3000
        - user: LP3
          amount: 8000
        - user: CUST1
          amount: 200
        - user: CUST2
          amount: 200
    etokens:
      - name: eUSD1YEAR
        expiration_period: 31536000
        pool_loan_interest_rate: "0.06"
      - name: eUSD1MONTH
        expiration_period: 2592000
        pool_loan_interest_rate: "0.04"
    """

    pool = load_config(StringIO(YAML_SETUP), tenv.module)
    timecontrol = tenv.time_control
    rm = pool.config.risk_modules["Roulette"]
    rm.grant_role("PRICER_ROLE", rm.owner)
    rm.grant_role("RESOLVER_ROLE", rm.owner)

    USD = pool.currency
    etk = pool.etokens["eUSD1YEAR"]

    USD.approve("LP1", pool.contract_id, _W(1000))
    assert pool.deposit("eUSD1YEAR", "LP1", _W(1000)) == _W(1000)

    USD.approve("CUST1", pool.contract_id, _W(200))
    policy = rm.new_policy(
        payout=_W(9200), premium=_W(200), customer="CUST1",
        loss_prob=_R("0.01"), expiration=timecontrol.now + 365 * DAY // 2
    )
    pure_premium, _, _, for_lps = policy.premium_split()
    etk.scr.assert_equal(_W(900))

    assert USD.balance_of(pool.contract_id) == _W(1000 + 200)

    timecontrol.fast_forward(365 * DAY // 2 - 60)

    with pytest.raises(RevertError, match="ERC20: transfer amount exceeds balance"):
        rm.resolve_policy(policy.id, True)

    return locals()


def test_grant_insolvency_hook(tenv):
    vars = test_insolvency_without_hook(tenv)
    pool, rm, policy = extract_vars(vars, "pool,rm,policy")
    ins_hook = tenv.module.FreeGrantInsolvencyHook(pool=pool)
    pool.config.set_insolvency_hook(ins_hook)

    rm.resolve_policy(policy.id, True)

    ins_hook.cash_granted.assert_equal(_W(8000))


def test_lp_insolvency_hook(tenv):
    vars = test_insolvency_without_hook(tenv)
    pool, rm, etk, for_lps, policy, USD = extract_vars(vars, "pool,rm,etk,for_lps,policy,USD")
    ins_hook = tenv.module.LPInsolvencyHook(pool=pool, etoken="eUSD1YEAR")
    pool.config.set_insolvency_hook(ins_hook)

    rm.resolve_policy(policy.id, True)

    ins_hook.cash_deposited.assert_equal(_W(8000))
    etk.ocean.assert_equal(_W(0))
    etk.scr.assert_equal(_W(0))
    etk.get_pool_loan().assert_equal(_W(9000) + for_lps, decimals=2)

    etk.balance_of("LP1").assert_equal(_W(0))
    etk.balance_of(ins_hook).assert_equal(_W(0))

    USD.approve("LP2", pool.contract_id, _W(3000))
    pool.deposit("eUSD1YEAR", "LP2", _W(3000)).assert_equal(_W(3000))
    etk.balance_of("LP1").assert_equal(_W(0))
    etk.balance_of(ins_hook).assert_equal(_W(0))


def test_lp_insolvency_hook_negative_ocean(tenv):
    """
    Two policies, pool balance is enought for covering the payout, but leaves the EToken
    with less supply than SCR (negative ocean).
    """
    vars = test_insolvency_without_hook(tenv)
    pool, rm, etk, for_lps, policy, USD, timecontrol = extract_vars(
        vars, "pool,rm,etk,for_lps,policy,USD,timecontrol"
    )
    ins_hook = tenv.module.LPInsolvencyHook(pool=pool, etoken="eUSD1YEAR")
    pool.config.set_insolvency_hook(ins_hook)

    etk.total_supply().assert_equal(_W(1000) + for_lps, decimals=2)

    USD.approve("LP3", pool.contract_id, _W(8000))
    pool.deposit("eUSD1YEAR", "LP3", _W(8000)).assert_equal(_W(8000))
    lp3_share = _W(8000) // (_W(9000) + for_lps)

    USD.approve("CUST2", pool.contract_id, _W(200))
    policy_2 = rm.new_policy(
        payout=_W(9200), premium=_W(200), customer="CUST2",
        loss_prob=_R("0.01"), expiration=timecontrol.now + 365 * DAY // 2
    )
    etk.scr.assert_equal(_W(1800))

    USD.balance_of(pool.contract_id).assert_equal(_W(9000 + 400))

    rm.resolve_policy(policy.id, True)

    ins_hook.cash_deposited.assert_equal(_W(0))  # Not needed
    etk.ocean.assert_equal(_W(0))
    etk.scr.assert_equal(_W(900))
    etk.get_pool_loan().assert_equal(
        _W(9200) - policy.premium_for_rm - policy.pure_premium - policy_2.pure_premium
    )

    etk.total_supply().assert_equal(policy_2.pure_premium)
    pool.borrowed_active_pp.assert_equal(policy_2.pure_premium)

    etk.balance_of("LP3").assert_equal(policy_2.pure_premium * lp3_share)
    etk.balance_of("LP1").assert_equal(policy_2.pure_premium * (_W(1) - lp3_share))
    etk.balance_of(ins_hook).assert_equal(_W(0))


def test_lp_insolvency_hook_cover_etoken(tenv):
    """
    Two policies, pool balance is enought for covering the payout. On insolvent etoken (SCR>total_supply)
    calls the insolvency_hook that deposits some extra cash.
    """
    vars = test_insolvency_without_hook(tenv)
    pool, rm, etk, for_lps, policy, USD, timecontrol = extract_vars(
        vars, "pool,rm,etk,for_lps,policy,USD,timecontrol"
    )
    ins_hook = tenv.module.LPInsolvencyHook(pool=pool, etoken="eUSD1YEAR", cover_etoken=1)
    pool.config.set_insolvency_hook(ins_hook)

    etk.total_supply().assert_equal(_W(1000) + for_lps, decimals=2)

    USD.approve("LP3", pool.contract_id, _W(8000))
    pool.deposit("eUSD1YEAR", "LP3", _W(8000)).assert_equal(_W(8000))
    lp3_share = _W(8000) // (_W(9000) + for_lps)

    USD.approve("CUST2", pool.contract_id, _W(200))
    policy_2 = rm.new_policy(
        payout=_W(9200), premium=_W(200), customer="CUST2",
        loss_prob=_R("0.01"), expiration=timecontrol.now + 365 * DAY // 2
    )
    etk.scr.assert_equal(_W(1800))
    etk.ocean.assert_equal(_W(9000-1800) + for_lps)

    USD.balance_of(pool.contract_id).assert_equal(_W(9000 + 400))

    rm.resolve_policy(policy.id, True)

    pool_loan = _W(9200) - policy.premium_for_rm - policy.pure_premium - policy_2.pure_premium
    ins_hook.cash_deposited.assert_equal(_W(90) + _W(900) - policy_2.pure_premium)
    etk.ocean.assert_equal(_W(90))  # The insolvency_hook leaves 10% of extra ocean
    etk.scr.assert_equal(_W(900))
    etk.get_pool_loan().assert_equal(
        pool_loan
    )

    etk.total_supply().assert_equal(_W(990))
    pool.borrowed_active_pp.assert_equal(policy_2.pure_premium)

    etk.balance_of("LP3").assert_equal(policy_2.pure_premium * lp3_share)
    etk.balance_of("LP1").assert_equal(policy_2.pure_premium * (_W(1) - lp3_share))
    etk.balance_of(ins_hook).assert_equal(_W(90) + _W(900) - policy_2.pure_premium)


@set_precision(Wad, 3)
def test_lp_insolvency_hook_other_etk(tenv):
    vars = test_insolvency_without_hook(tenv)
    pool, rm, etk, for_lps, policy, USD, timecontrol = extract_vars(
        vars, "pool,rm,etk,for_lps,policy,USD,timecontrol"
    )
    etk1m = pool.etokens["eUSD1MONTH"]
    ins_hook = tenv.module.LPInsolvencyHook(pool=pool, etoken="eUSD1MONTH")
    pool.config.set_insolvency_hook(ins_hook)

    rm.resolve_policy(policy.id, True)
    USD.balance_of("CUST1").assert_equal(_W(9200))

    ins_hook.cash_deposited.assert_equal(_W(8000))
    etk.ocean.assert_equal(_W(0))
    etk.scr.assert_equal(_W(0))
    etk.get_pool_loan().assert_equal(_W(1000) + for_lps)
    etk1m.get_pool_loan().assert_equal(_W(8000))

    etk.balance_of("LP1").assert_equal(_W(0))
    etk.balance_of(ins_hook).assert_equal(_W(0))
    etk1m.balance_of(ins_hook).assert_equal(_W(0))

    USD.approve("LP2", pool.contract_id, _W(3000))
    pool.deposit("eUSD1YEAR", "LP2", _W(3000)).assert_equal(_W(3000))

    # Now our charitative customers gives some of the money back as grant
    USD.approve("CUST1", pool.contract_id, _W(9200))
    pool.receive_grant("CUST1", _W(4000))
    pool.won_pure_premiums.assert_equal(_W(4000))  # The grant is on premium pool

    pool.repay_etoken_loan("eUSD1MONTH").assert_equal(_W(4000))
    etk1m.get_pool_loan().assert_equal(_W(4000), decimals=2)

    etk1m.balance_of(ins_hook).assert_equal(_W(4000), decimals=2)
    pool.won_pure_premiums.assert_equal(_W(0))  # The grant is no longer in premium pool

    # After some time and send another grant
    timecontrol.fast_forward(30 * DAY)
    pool.receive_grant("CUST1", _W(5000))
    pool_loan_1y = etk.get_pool_loan()
    pool_loan_1y.assert_equal((_W(1000) + for_lps) * _W(1.0 + 0.06 * 30 / 365))
    # Only is repaid up to pool loan
    pool.repay_etoken_loan("eUSD1YEAR").assert_equal(pool_loan_1y)

    pool.repay_etoken_loan("eUSD1MONTH").assert_equal(_W(5000) - pool_loan_1y)
    etk1m.get_pool_loan().assert_equal(
        _W(4000) - (_W(5000) - pool_loan_1y) + _W(4000) * _W(0.04 * 30/365)
    )


def test_lp_whitelist(tenv):
    YAML_SETUP = """
    risk_modules:
      - name: Roulette
        scr_percentage: "0.1"
        scr_interest_rate: "0.02"
    currency:
        name: USD
        symbol: $
        initial_supply: 20000
        initial_balances:
        - user: LP1
          amount: 5000
        - user: LP2
          amount: 3000
        - user: CUST1
          amount: 200
    etokens:
      - name: eUSD1YEAR
        expiration_period: 31536000
        pool_loan_interest_rate: "0.06"
      - name: eUSD1MONTH
        expiration_period: 2592000
        pool_loan_interest_rate: "0.04"
    """

    pool = load_config(StringIO(YAML_SETUP), tenv.module)
    USD = pool.currency
    etk = pool.etokens["eUSD1YEAR"]

    # Without whitelist, anyone can deposit
    USD.approve("LP1", pool.contract_id, _W(1000))
    assert pool.deposit("eUSD1YEAR", "LP1", _W(1000)) == _W(1000)

    whitelist = tenv.module.LPManualWhitelist(pool=pool)

    with pool.config.as_("johndoe"), pytest.raises(RevertError, match="AccessControl"):
        pool.config.set_lp_whitelist(whitelist)

    pool.config.grant_role("GUARDIAN_ROLE", "admin")
    with pool.config.as_("admin"):
        pool.config.set_lp_whitelist(whitelist)

    # Now only whitelisted can deposit
    USD.approve("LP2", pool.contract_id, _W(3000))
    with pytest.raises(RevertError, match="Liquidity Provider not whitelisted"):
        pool.deposit("eUSD1YEAR", "LP2", _W(1000))

    # Whitelisting requires permission
    with whitelist.as_("johndoe"), pytest.raises(RevertError, match="AccessControl"):
        whitelist.whitelist_address("LP2", True)

    pool.config.grant_role("LP_WHITELIST_ROLE", "amlcompliance")
    with whitelist.as_("amlcompliance"):
        whitelist.whitelist_address("LP2", True)

    assert pool.deposit("eUSD1YEAR", "LP2", _W(2000)) == _W(2000)

    # Transfer targets need to be whitelisted too
    with pytest.raises(RevertError, match="Transfer not allowed - Liquidity Provider not whitelisted"):
        etk.transfer("LP2", "LP3", _W(500))

    with whitelist.as_("amlcompliance"):
        whitelist.whitelist_address("LP3", True)
    etk.transfer("LP2", "LP3", _W(500))

    etk.balance_of("LP2").assert_equal(_W(1500))
    etk.balance_of("LP3").assert_equal(_W(500))
    etk.balance_of("LP1").assert_equal(_W(1000))

    pool.withdraw("eUSD1YEAR", "LP1", None).assert_equal(_W(1000))  # Non whitelisted can withdraw

    # De-whitelist can't deposit anymore
    with whitelist.as_("amlcompliance"):
        whitelist.whitelist_address("LP2", False)
    with pytest.raises(RevertError, match="Liquidity Provider not whitelisted"):
        pool.deposit("eUSD1YEAR", "LP2", _W(1000))

    # But can withdraw
    pool.withdraw("eUSD1YEAR", "LP2", _W(300)).assert_equal(_W(300))


def test_expire_policy(tenv):
    YAML_SETUP = """
    risk_modules:
      - name: Flight Insurance
        scr_percentage: "0.1"
        ensuro_fee: "0.05"
        scr_interest_rate: "0.01"
        wallet: "MGA"
    currency:
        name: USD
        symbol: $
        initial_supply: 6000
        initial_balances:
        - user: LP1
          amount: 1000
        - user: LP2
          amount: 1000
        - user: LP3
          amount: 1000
        - user: CUST1
          amount: 100
    etokens:
      - name: eUSD1YEAR
        expiration_period: 31536000
    """

    pool = load_config(StringIO(YAML_SETUP), tenv.module)
    timecontrol = tenv.time_control
    etk = pool.etokens["eUSD1YEAR"]
    USD = pool.currency
    rm = pool.config.risk_modules["Flight Insurance"]
    rm.grant_role("PRICER_ROLE", rm.owner)
    rm.grant_role("RESOLVER_ROLE", rm.owner)
    pool.config.grant_role("LEVEL2_ROLE", rm.owner)  # For setting moc

    with rm.as_(rm.owner):
        rm.moc = _R("1.1")

    pool.currency.approve("LP1", pool.contract_id, _W(1000))

    assert pool.deposit("eUSD1YEAR", "LP1", _W(1000)) == _W(1000)

    pool.currency.approve("CUST1", pool.contract_id, _W(100))
    policy = rm.new_policy(
        payout=_W(2100), premium=_W(100), customer="CUST1",
        loss_prob=_R("0.03"), expiration=timecontrol.now + 10 * DAY
    )
    policy.scr.assert_equal(_W(200))
    etk.scr.assert_equal(_W(200))
    pure_premium, for_ensuro, for_rm, for_lps = policy.premium_split()

    for_lps.assert_equal(_W(200) * _W("0.01") * _W(10/365))
    pure_premium.assert_equal(_W(2100) * _W("0.03") * _W("1.1"))
    for_ensuro.assert_equal(pure_premium * _W("0.05"))
    for_rm.assert_equal(_W(100) - for_lps - for_ensuro - pure_premium)

    timecontrol.fast_forward(4 * DAY)

    with pytest.raises(RevertError, match="Policy not expired yet"):
        pool.expire_policy(policy.id)

    timecontrol.fast_forward(7 * DAY)

    pool.expire_policy(policy.id)
    etk.scr.assert_equal(_W(0))
    etk.ocean.assert_equal(_W(1000) + for_lps)

    USD.balance_of("ENS").assert_equal(for_ensuro)
    USD.balance_of("MGA").assert_equal(for_rm)
    USD.balance_of("CUST1").assert_equal(_W(0))
    pool.won_pure_premiums.assert_equal(pure_premium)

    return locals()

def test_expire_policy_payout(tenv):
    YAML_SETUP = """
    risk_modules:
      - name: Flight Insurance
        scr_percentage: "0.1"
        ensuro_fee: "0.05"
        scr_interest_rate: "0.01"
        wallet: "MGA"
    currency:
        name: USD
        symbol: $
        initial_supply: 6000
        initial_balances:
        - user: LP1
          amount: 1000
        - user: LP2
          amount: 1000
        - user: LP3
          amount: 1000
        - user: CUST1
          amount: 100
    etokens:
      - name: eUSD1YEAR
        expiration_period: 31536000
    """

    pool = load_config(StringIO(YAML_SETUP), tenv.module)
    timecontrol = tenv.time_control
    etk = pool.etokens["eUSD1YEAR"]
    USD = pool.currency
    rm = pool.config.risk_modules["Flight Insurance"]
    rm.grant_role("PRICER_ROLE", rm.owner)
    rm.grant_role("RESOLVER_ROLE", rm.owner)
    pool.config.grant_role("LEVEL2_ROLE", rm.owner)  # For setting moc

    with rm.as_(rm.owner):
        rm.moc = _R("1.1")

    pool.currency.approve("LP1", pool.contract_id, _W(1000))

    assert pool.deposit("eUSD1YEAR", "LP1", _W(1000)) == _W(1000)

    pool.currency.approve("CUST1", pool.contract_id, _W(100))
    policy = rm.new_policy(
        payout=_W(2100), premium=_W(100), customer="CUST1",
        loss_prob=_R("0.03"), expiration=timecontrol.now + 10 * DAY
    )

    timecontrol.fast_forward(12 * DAY)
    with pytest.raises(RevertError, match="Can't pay expired policy"):
        rm.resolve_policy(policy.id, True)

    rm.resolve_policy(policy.id, False)



def test_withdraw_won_premiums(tenv):
    if is_brownie_coverage_enabled(tenv):
        return  # This test never ends if coverage is activated
    vars = test_expire_policy(tenv)
    pool, rm, etk, for_lps, policy, USD, timecontrol = extract_vars(
        vars, "pool,rm,etk,for_lps,policy,USD,timecontrol"
    )
    treasury_balance = USD.balance_of("ENS")
    won_pure_premiums = pool.won_pure_premiums

    with pytest.raises(RevertError, match="AccessControl"):
        pool.withdraw_won_premiums(_W(1))

    pool.config.grant_role("WITHDRAW_WON_PREMIUMS_ROLE", "PREMIUM_WITHDRAWER")

    with pool.as_("PREMIUM_WITHDRAWER"):
        pool.withdraw_won_premiums(_W(10)).assert_equal(_W(10))

    USD.balance_of("ENS").assert_equal(treasury_balance + _W(10))
    pool.won_pure_premiums.assert_equal(won_pure_premiums - _W(10))

    with pool.as_("PREMIUM_WITHDRAWER"):
        pool.withdraw_won_premiums(_W(999999)).assert_equal(won_pure_premiums - _W(10))

    USD.balance_of("ENS").assert_equal(treasury_balance + won_pure_premiums)
    pool.won_pure_premiums.assert_equal(0)<|MERGE_RESOLUTION|>--- conflicted
+++ resolved
@@ -771,109 +771,10 @@
         _W(1800) + _W(100/37)
     )  # The pool owes the loss + the capital gain
 
-<<<<<<< HEAD
 # TODO: more test cases of partial payout
 # - when payout < premium and payout > (premium - policy.premium_for_lps)
 # - when payout < premium and payout > (policy.pure_premium)
 # - when payout < premium and payout <= (policy.pure_premium)
-=======
-
-def test_partial_payout_shared_coverage(tenv):
-    YAML_SETUP = """
-    risk_modules:
-      - name: Roulette
-        scr_percentage: "0.8"
-        ensuro_fee: "0.01"
-        shared_coverage_min_percentage: ".25"
-        scr_interest_rate: "0.05"
-    currency:
-        name: USD
-        symbol: $
-        initial_supply: 10000
-        initial_balances:
-        - user: LP1
-          amount: 3500
-        - user: RM
-          amount: 5000
-        - user: CUST1
-          amount: 100
-    etokens:
-      - name: eUSD1WEEK
-        expiration_period: 604800
-      - name: eUSD1MONTH
-        expiration_period: 2592000
-      - name: eUSD1YEAR
-        expiration_period: 31536000
-    """
-
-    pool = load_config(StringIO(YAML_SETUP), tenv.module)
-    timecontrol = tenv.time_control
-    rm = pool.config.risk_modules["Roulette"]
-    rm.grant_role("PRICER_ROLE", rm.owner)
-    rm.grant_role("RESOLVER_ROLE", rm.owner)
-
-    usd = pool.currency
-
-    usd.approve("LP1", pool.contract_id, _W(3500))
-
-    assert pool.deposit("eUSD1YEAR", "LP1", _W(3500)) == _W(3500)
-
-    usd.approve("CUST1", pool.contract_id, _W(100))
-    usd.approve("RM", pool.contract_id, _W(1250))
-    policy = rm.new_policy(
-        payout=_W(5100), premium=_W(100), customer="CUST1",
-        loss_prob=_R(1/60), expiration=timecontrol.now + WEEK
-    )
-    assert usd.balance_of("CUST1") == _W(0)
-    assert usd.balance_of("RM") == _W(5000 - 1250)
-    policy.pure_premium.assert_equal(_W(5100) * _W("0.75") * _W(1/60))
-    policy.rm_coverage.assert_equal(_W(5100) * _W("0.25"))
-    policy.scr.assert_equal(_W(5100 - 100) * _W("0.75") * _W("0.8"))
-    policy.premium_for_lps.assert_equal(policy.scr * _W("0.05") * _W(7/365))
-    policy.premium_for_ensuro.assert_equal(policy.pure_premium * _W("0.01"))
-    policy.premium_for_rm.assert_equal(
-        _W(25) + _W(75) - policy.premium_for_lps - policy.premium_for_ensuro - policy.pure_premium
-    )
-
-    assert pool.etokens["eUSD1YEAR"].ocean == _W(500)
-    assert pool.etokens["eUSD1YEAR"].scr == _W(3000)
-    timecontrol.fast_forward(WEEK - HOUR)
-
-    rm.resolve_policy(policy.id, _W(3000))
-    assert usd.balance_of("CUST1") == _W(3000)
-    usd.balance_of("RM").assert_equal(
-        _W(5000) - (_W(3000) - (_W(100) - policy.premium_for_lps)) * _W("0.25")
-    )
-    p1_net_for_rm = (_W(3000) - (_W(100) - policy.premium_for_lps)) * _W("0.25")
-
-    pool.etokens["eUSD1YEAR"].scr.assert_equal(_W(0))
-    pool.etokens["eUSD1YEAR"].get_pool_loan().assert_equal(
-         (
-             _W(3000) - policy.pure_premium - policy.premium_for_ensuro - policy.premium_for_rm
-         ) * _W("0.75")
-    )  # The pool owes the loss + the capital gain
-    pool.etokens["eUSD1YEAR"].ocean.assert_equal(
-        _W(3500) - pool.etokens["eUSD1YEAR"].get_pool_loan() + policy.premium_for_lps
-    )
-
-    # Test another policy with actual payout less than non-capital-premiums
-    usd.approve("CUST1", pool.contract_id, _W(100))
-    usd.approve("RM", pool.contract_id, _W(500))
-    policy = rm.new_policy(
-        payout=_W(2100), premium=_W(100), customer="CUST1",
-        loss_prob=_R(1/60), expiration=timecontrol.now + WEEK
-    )
-
-    assert pool.won_pure_premiums == _W(0)
-
-    usd.balance_of("RM").assert_equal(_W(5000) - p1_net_for_rm - _W(500))
-    assert usd.balance_of("CUST1") == _W(2900)
-    rm.resolve_policy(policy.id, _W(50))
-    timecontrol.fast_forward(WEEK)
-
-    pool.won_pure_premiums.assert_equal((policy.premium - policy.premium_for_lps) - _W(50))
-    usd.balance_of("RM").assert_equal(_W(5000) - p1_net_for_rm)  # Same as before policy
->>>>>>> 401fe584
 
 
 @set_precision(Wad, 3)
@@ -1357,6 +1258,7 @@
 
     return locals()
 
+
 def test_expire_policy_payout(tenv):
     YAML_SETUP = """
     risk_modules:
@@ -1412,7 +1314,6 @@
     rm.resolve_policy(policy.id, False)
 
 
-
 def test_withdraw_won_premiums(tenv):
     if is_brownie_coverage_enabled(tenv):
         return  # This test never ends if coverage is activated
