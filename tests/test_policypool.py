--- conflicted
+++ resolved
@@ -638,16 +638,12 @@
       - name: Roulette
         coll_ratio: 1
         ensuro_pp_fee: 0
-<<<<<<< HEAD
         roles:
           - user: owner
             role: PRICER_ROLE
           - user: owner
             role: RESOLVER_ROLE
-    nft:
-=======
     policy_pool:
->>>>>>> 01322f66
         name: Ensuro Policy NFT
         symbol: EPOL
     currency:
@@ -710,16 +706,12 @@
       - name: Roulette
         coll_ratio: 1
         ensuro_pp_fee: 0
-<<<<<<< HEAD
         roles:
           - user: owner
             role: PRICER_ROLE
           - user: owner
             role: RESOLVER_ROLE
-    nft:
-=======
     policy_pool:
->>>>>>> 01322f66
         name: Ensuro Policy NFT
         symbol: EPOL
     currency:
