--- conflicted
+++ resolved
@@ -22,12 +22,5 @@
 ENV M9G_VALIDATE_TYPES "Y"
 ENV M9G_SERIALIZE_THIN "Y"
 
-<<<<<<< HEAD
-RUN pip install --upgrade eth-prototype[brownie]>=0.7.0
-RUN pip install --upgrade eth-brownie==1.17.2
-RUN pip install pytest-timeout
-
-=======
->>>>>>> 94e4fa15
 ENV PYTEST_TIMEOUT "300"
 WORKDIR /code