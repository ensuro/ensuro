// SPDX-License-Identifier: Apache-2.0
pragma solidity ^0.8.0;

import {IERC20Metadata} from "@openzeppelin/contracts/token/ERC20/extensions/IERC20Metadata.sol";
import {AddressUpgradeable} from "@openzeppelin/contracts-upgradeable/utils/AddressUpgradeable.sol";
import {UUPSUpgradeable} from "@openzeppelin/contracts-upgradeable/proxy/utils/UUPSUpgradeable.sol";
import {ERC721Upgradeable} from "@openzeppelin/contracts-upgradeable/token/ERC721/ERC721Upgradeable.sol";
import {SafeERC20} from "@openzeppelin/contracts/token/ERC20/utils/SafeERC20.sol";
import {IAccessManager} from "./interfaces/IAccessManager.sol";
import {PausableUpgradeable} from "@openzeppelin/contracts-upgradeable/security/PausableUpgradeable.sol";
import {EnumerableSet} from "@openzeppelin/contracts/utils/structs/EnumerableSet.sol";
import {IPremiumsAccount} from "./interfaces/IPremiumsAccount.sol";
import {IPolicyPool} from "./interfaces/IPolicyPool.sol";
import {IRiskModule} from "./interfaces/IRiskModule.sol";
import {IPolicyPoolComponent} from "./interfaces/IPolicyPoolComponent.sol";
import {IEToken} from "./interfaces/IEToken.sol";
import {IPolicyHolder} from "./interfaces/IPolicyHolder.sol";
import {Policy} from "./Policy.sol";
import {WadRayMath} from "./WadRayMath.sol";

/**
 * @title Ensuro PolicyPool contract
 * @dev This is the main contract of the protocol, it stores the eTokens (liquidity pools) and has the operations
 *      to interact with them. This is also the contract that receives and sends the underlying asset.
 *      Also this contract keeps track of accumulated premiums in different stages:
 *      - activePurePremiums
 *      - wonPurePremiums (surplus)
 *      - borrowedActivePP (deficit borrowed from activePurePremiums)
 * @custom:security-contact security@ensuro.co
 * @author Ensuro
 */
contract PolicyPool is IPolicyPool, PausableUpgradeable, UUPSUpgradeable, ERC721Upgradeable {
  using EnumerableSet for EnumerableSet.AddressSet;
  using WadRayMath for uint256;
  using Policy for Policy.PolicyData;
  using SafeERC20 for IERC20Metadata;

  bytes32 public constant GUARDIAN_ROLE = keccak256("GUARDIAN_ROLE");
  bytes32 public constant LEVEL1_ROLE = keccak256("LEVEL1_ROLE");
  bytes32 public constant LEVEL2_ROLE = keccak256("LEVEL2_ROLE");
  bytes32 public constant LEVEL3_ROLE = keccak256("LEVEL3_ROLE");

  /// @custom:oz-upgrades-unsafe-allow state-variable-immutable
  IAccessManager internal immutable _access;
  /// @custom:oz-upgrades-unsafe-allow state-variable-immutable
  IERC20Metadata internal immutable _currency;

  address internal _treasury; // address of Ensuro treasury

  enum ComponentStatus {
    /**
     * @dev inactive status = 0 means the component doesn't exists - All operations rejected
     */
    inactive,
    /**
     * @dev active means the component is fully functional, all the component operations are allowed.
     *      deposit / withdraw for eTokens
     *      newPolicy / resolvePolicy for riskModules
     *      policyCreated / policyExpired / policyResolvedWithPayout for premiumsAccount
     */
    active,
    /**
     * @dev deprecated means the component is in process of being deactivated. Only some operations are allowed:
     *      withdraw for eTokens
     *      resolvePolicy / expirePolicy for riskModules
     *      policyExpired / policyResolvedWithPayout for premiumsAccount
     */
    deprecated,
    /**
     * @dev suspended means the component is temporarily deactivated. All the operations are rejected. Only GUARDIAN
     *      can suspend.
     */
    suspended
  }

  enum ComponentKind {
    unknown,
    eToken,
    riskModule,
    premiumsAccount
  }

  struct Component {
    ComponentStatus status;
    ComponentKind kind;
  }

  /**
   * @dev Mapping of installed components (see {EToken}, {RiskModule}, {PremiumsAccount}) in the PolicyPool.
   * For each one it keep an state {ComponentStatus}.
   */
  mapping(IPolicyPoolComponent => Component) private _components;

  /**
   * @dev Mapping that stores the active policies (the policyId is the key). It just saves the hash of the policies,
   * the full {Policy-PolicyData} struct has to be sent for each operation (hash is used to verify).
   */
  mapping(uint256 => bytes32) internal _policies;

  /**
   * @dev Event emitted every time a new policy is added to the pool. Contains all the data about the policy that is
   * later required for doing operations with the policy like resolution or expiration.
   */
  event NewPolicy(IRiskModule indexed riskModule, Policy.PolicyData policy);

  /**
   * @dev Event emitted every time a policy is removed from the pool. If the policy expired, the `payout` is 0,
   * otherwise is the amount transferred to the policyholder.
   */
  event PolicyResolved(IRiskModule indexed riskModule, uint256 indexed policyId, uint256 payout);

  /**
   * @dev Event emitted when the treasury changes
   */
  event ComponentChanged(IAccessManager.GovernanceActions indexed action, address value);

  /**
   * @dev Event emitted when a new component added/removed to the pool or the status changes.
   *
   * @param component The address of the component, it can be an {EToken}, {RiskModule} or {PremiumsAccount}
   * @param kind Value indicating the kind of component. See {ComponentKind}
   * @param newStatus The status of the component after the operation. See {ComponentStatus}
   */
  event ComponentStatusChanged(
    IPolicyPoolComponent indexed component,
    ComponentKind kind,
    ComponentStatus newStatus
  );

  modifier onlyRole(bytes32 role) {
    _access.checkRole(role, msg.sender);
    _;
  }

  modifier onlyRole2(bytes32 role1, bytes32 role2) {
    _access.checkRole2(role1, role2, msg.sender);
    _;
  }

  /// @custom:oz-upgrades-unsafe-allow constructor
  constructor(IAccessManager access_, IERC20Metadata currency_) {
    _access = access_;
    _currency = currency_;
  }

  function initialize(
    string memory name_,
    string memory symbol_,
    address treasury_
  ) public initializer {
    __UUPSUpgradeable_init();
    __ERC721_init(name_, symbol_);
    __Pausable_init();
    __PolicyPool_init_unchained(treasury_);
  }

  // solhint-disable-next-line func-name-mixedcase
  function __PolicyPool_init_unchained(address treasury_) internal initializer {
    _treasury = treasury_;
  }

  // solhint-disable-next-line no-empty-blocks
  function _authorizeUpgrade(address) internal override onlyRole2(GUARDIAN_ROLE, LEVEL1_ROLE) {}

  function pause() public onlyRole(GUARDIAN_ROLE) {
    _pause();
  }

  function unpause() public onlyRole2(GUARDIAN_ROLE, LEVEL1_ROLE) {
    _unpause();
  }

  function access() external view virtual override returns (IAccessManager) {
    return _access;
  }

  function currency() external view virtual override returns (IERC20Metadata) {
    return _currency;
  }

  function setTreasury(address treasury_) external onlyRole(LEVEL1_ROLE) {
    _treasury = treasury_;
    emit ComponentChanged(IAccessManager.GovernanceActions.setTreasury, _treasury);
  }

  function treasury() external view override returns (address) {
    return _treasury;
  }

  function addComponent(IPolicyPoolComponent component, ComponentKind kind)
    external
    onlyRole(LEVEL1_ROLE)
  {
    Component storage comp = _components[component];
    require(comp.status == ComponentStatus.inactive, "Component already in the pool");
    require(component.policyPool() == this, "Component not linked to this pool");

    comp.status = ComponentStatus.active;
    comp.kind = kind;
    if (kind == ComponentKind.premiumsAccount) {
      IPremiumsAccount pa = IPremiumsAccount(address(component));
      IEToken etk = pa.juniorEtk();
      if (address(etk) != address(0)) {
        etk.addBorrower(address(pa));
      }
      etk = pa.seniorEtk();
      if (address(etk) != address(0)) {
        etk.addBorrower(address(pa));
      }
    }
    emit ComponentStatusChanged(component, kind, ComponentStatus.active);
  }

  function removeComponent(IPolicyPoolComponent component) external onlyRole(LEVEL1_ROLE) {
    Component storage comp = _components[component];
    require(comp.status == ComponentStatus.deprecated, "Component not deprecated");
    if (comp.kind == ComponentKind.eToken) {
      require(
        IEToken(address(component)).totalSupply() == 0,
        "EToken has liquidity, can't be removed"
      );
    } else if (comp.kind == ComponentKind.riskModule) {
      require(
        IRiskModule(address(component)).activeExposure() == 0,
        "Can't remove a module with active policies"
      );
    } else if (comp.kind == ComponentKind.premiumsAccount) {
      IPremiumsAccount pa = IPremiumsAccount(address(component));
      require(pa.purePremiums() == 0, "Can't remove a PremiumsAccount with premiums");
      IEToken etk = pa.juniorEtk();
      if (address(etk) != address(0)) {
        etk.removeBorrower(address(pa));
      }
      etk = pa.seniorEtk();
      if (address(etk) != address(0)) {
        etk.removeBorrower(address(pa));
      }
    }
    emit ComponentStatusChanged(component, comp.kind, ComponentStatus.inactive);
    delete _components[component];
  }

  function changeComponentStatus(IPolicyPoolComponent component, ComponentStatus newStatus)
    external
    onlyRole2(GUARDIAN_ROLE, LEVEL1_ROLE)
  {
    Component storage comp = _components[component];
    require(comp.status != ComponentStatus.inactive, "Component not found");
    require(
      (newStatus == ComponentStatus.active && _access.hasRole(LEVEL1_ROLE, msg.sender)) ||
        (newStatus == ComponentStatus.suspended && _access.hasRole(GUARDIAN_ROLE, msg.sender)) ||
        (newStatus == ComponentStatus.deprecated && _access.hasRole(LEVEL1_ROLE, msg.sender)),
      "Only GUARDIAN can suspend / Only LEVEL1 can activate/deprecate"
    );
    comp.status = newStatus;
    emit ComponentStatusChanged(component, comp.kind, newStatus);
  }

  function getComponentStatus(IPolicyPoolComponent component)
    external
    view
    returns (ComponentStatus)
  {
    return _components[component].status;
  }

  function _etkStatus(IEToken eToken) internal view returns (ComponentStatus) {
    Component storage comp = _components[IPolicyPoolComponent(address(eToken))];
    require(comp.kind == ComponentKind.eToken, "Component is not an eToken");
    return comp.status;
  }

  function _rmStatus(IRiskModule riskModule) internal view returns (ComponentStatus) {
    Component storage comp = _components[IPolicyPoolComponent(address(riskModule))];
    require(comp.kind == ComponentKind.riskModule, "Component is not a RiskModule");
    return comp.status;
  }

  function _paStatus(IPremiumsAccount premiumsAccount) internal view returns (ComponentStatus) {
    Component storage comp = _components[IPolicyPoolComponent(address(premiumsAccount))];
    require(comp.kind == ComponentKind.premiumsAccount, "Component is not a PremiumsAccount");
    return comp.status;
  }

  function deposit(IEToken eToken, uint256 amount) external override whenNotPaused {
    require(_etkStatus(eToken) == ComponentStatus.active, "eToken is not active");
    _currency.safeTransferFrom(msg.sender, address(eToken), amount);
    eToken.deposit(msg.sender, amount);
  }

  function withdraw(IEToken eToken, uint256 amount)
    external
    override
    whenNotPaused
    returns (uint256)
  {
    ComponentStatus etkStatus = _etkStatus(eToken);
    require(
      etkStatus == ComponentStatus.active || etkStatus == ComponentStatus.deprecated,
      "eToken not found or withdraws not allowed"
    );
    address provider = msg.sender;
    return eToken.withdraw(provider, amount);
  }

  function newPolicy(
    Policy.PolicyData memory policy,
    address payer,
    address policyHolder,
    uint96 internalId
  ) external override whenNotPaused returns (uint256) {
    IRiskModule rm = policy.riskModule;
    require(address(rm) == msg.sender, "Only the RM can create new policies");
    require(_rmStatus(rm) == ComponentStatus.active, "RM module not found or not active");
    policy.id = (uint256(uint160(address(rm))) << 96) + internalId;
    _policies[policy.id] = policy.hash();
    IPremiumsAccount pa = rm.premiumsAccount();
    require(_paStatus(pa) == ComponentStatus.active, "PremiumsAccount not found or not active");
    pa.policyCreated(policy);
<<<<<<< HEAD
    _policyNFT.safeMint(policyHolder, policy.id);
=======
    _safeMint(customer, policy.id, "");
>>>>>>> 01322f66

    // Distribute the premium
    _currency.safeTransferFrom(payer, address(pa), policy.purePremium);
    if (policy.srCoc > 0) _currency.safeTransferFrom(payer, address(pa.seniorEtk()), policy.srCoc);
    if (policy.jrCoc > 0) _currency.safeTransferFrom(payer, address(pa.juniorEtk()), policy.jrCoc);
    _currency.safeTransferFrom(payer, _treasury, policy.ensuroCommission);
    if (policy.partnerCommission > 0 && payer != rm.wallet())
      _currency.safeTransferFrom(payer, rm.wallet(), policy.partnerCommission);
    // TODO: this code does up to 5 ERC20 transfers. How we can avoid this? Delayed transfers?

    emit NewPolicy(rm, policy);
    return policy.id;
  }

  function _balance() internal view returns (uint256) {
    return _currency.balanceOf(address(this));
  }

  function _validatePolicy(Policy.PolicyData memory policy) internal view {
    require(policy.id != 0 && policy.hash() == _policies[policy.id], "Policy not found");
  }

  function expirePolicy(Policy.PolicyData calldata policy) external override whenNotPaused {
    require(policy.expiration <= block.timestamp, "Policy not expired yet");
    return _resolvePolicy(policy, 0, true);
  }

  function resolvePolicy(Policy.PolicyData calldata policy, uint256 payout)
    external
    override
    whenNotPaused
  {
    return _resolvePolicy(policy, payout, false);
  }

  function resolvePolicyFullPayout(Policy.PolicyData calldata policy, bool customerWon)
    external
    override
    whenNotPaused
  {
    return _resolvePolicy(policy, customerWon ? policy.payout : 0, false);
  }

  /**
   * @dev Internal function that handles the different alternative resolutions for a policy, with or without payout and
   * expiration.
   *
   * @param policy A policy created with {Policy-initialize}
   * @param payout The amount to paid to the policyholder
   * @param expired True for expiration resolution (`payout` must be 0)
   */
  function _resolvePolicy(
    Policy.PolicyData memory policy,
    uint256 payout,
    bool expired
  ) internal {
    _validatePolicy(policy);
    IRiskModule rm = policy.riskModule;
    require(expired || address(rm) == msg.sender, "Only the RM can resolve policies");
    require(payout == 0 || policy.expiration > block.timestamp, "Can't pay expired policy");
    ComponentStatus compStatus = _rmStatus(rm);
    require(
      compStatus == ComponentStatus.active || compStatus == ComponentStatus.deprecated,
      "Module must be active or deprecated to process resolutions"
    );
    require(payout <= policy.payout, "payout > policy.payout");

    bool customerWon = payout > 0;

    IPremiumsAccount pa = rm.premiumsAccount();
    compStatus = _paStatus(pa);
    require(
      compStatus == ComponentStatus.active || compStatus == ComponentStatus.deprecated,
      "PremiumsAccount must be active or deprecated to process resolutions"
    );
    if (customerWon) {
      address policyOwner = ownerOf(policy.id);
      pa.policyResolvedWithPayout(policyOwner, policy, payout);
    } else {
      pa.policyExpired(policy);
    }

    rm.releaseExposure(policy.payout);

    emit PolicyResolved(policy.riskModule, policy.id, payout);
    delete _policies[policy.id];
    if (payout > 0) {
      _notifyPayout(policy.id, payout);
    } else {
      _notifyExpiration(policy.id);
    }
  }

  /**
   * @dev Notifies the payout with a callback if the policyholder is a contract. Only reverts if the policyholder
   * contract explicitly reverts. Doesn't reverts is the callback is not implemented.
   */
  function _notifyPayout(uint256 policyId, uint256 payout) internal {
    address customer = ownerOf(policyId);
    if (!AddressUpgradeable.isContract(customer)) return;
    try
      IPolicyHolder(customer).onPayoutReceived(_msgSender(), address(this), policyId, payout)
    returns (bytes4 retval) {
      require(
        retval == IPolicyHolder.onPayoutReceived.selector,
        "Invalid return value from Policy Holder"
      );
    } catch (bytes memory reason) {
      if (reason.length == 0) {
        return; // Not implemented, it's fine
      } else {
        // solhint-disable-next-line no-inline-assembly
        assembly {
          revert(add(32, reason), mload(reason))
        }
      }
    }
  }

  /**
   * @dev Notifies the expiration with a callback if the policyholder is a contract. Never reverts.
   */
  function _notifyExpiration(uint256 policyId) internal {
    address customer = ownerOf(policyId);
    if (!AddressUpgradeable.isContract(customer)) return;
    try IPolicyHolder(customer).onPolicyExpired(_msgSender(), address(this), policyId) returns (
      bytes4
    ) {
      return;
    } catch {
      return;
    }
  }
}<|MERGE_RESOLUTION|>--- conflicted
+++ resolved
@@ -317,11 +317,7 @@
     IPremiumsAccount pa = rm.premiumsAccount();
     require(_paStatus(pa) == ComponentStatus.active, "PremiumsAccount not found or not active");
     pa.policyCreated(policy);
-<<<<<<< HEAD
-    _policyNFT.safeMint(policyHolder, policy.id);
-=======
     _safeMint(customer, policy.id, "");
->>>>>>> 01322f66
 
     // Distribute the premium
     _currency.safeTransferFrom(payer, address(pa), policy.purePremium);
