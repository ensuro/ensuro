--- conflicted
+++ resolved
@@ -671,10 +671,7 @@
     loan.sub(amount, internalLoanInterestRate());
     _discreteChange(int256(amount));
     emit InternalLoanRepaid(onBehalfOf, amount);
-<<<<<<< HEAD
     // Interaction at the end for security reasons
-=======
->>>>>>> 1dac528a
     currency().safeTransferFrom(_msgSender(), address(this), amount);
   }
 
