--- conflicted
+++ resolved
@@ -175,37 +175,13 @@
   );
   await policyNFT.deployed();
 
-<<<<<<< HEAD
-  // Deploy PolicyPoolConfig
-  const policyPoolConfig = await hre.upgrades.deployProxy(
-    PolicyPoolConfig,
-    [
-      options.policyPoolDetAddress || ethers.constants.AddressZero,
-      options.treasuryAddress || ethers.constants.AddressZero,
-    ],
-    { kind: "uups" }
-  );
-=======
   // Deploy AccessManager
   const accessManager = await hre.upgrades.deployProxy(AccessManager, [
     options.policyPoolDetAddress || ethers.constants.AddressZero,
   ], {kind: 'uups'});
->>>>>>> 08c8b160
 
   await accessManager.deployed();
 
-<<<<<<< HEAD
-  const policyPool = await hre.upgrades.deployProxy(PolicyPool, [], {
-    constructorArgs: [policyPoolConfig.address, policyNFT.address, options.currency],
-    kind: "uups",
-    unsafeAllow: ["delegatecall"],
-  });
-
-  await policyPool.deployed();
-
-  for (const role of options.grantRoles || []) {
-    await grantRole(hre, policyPoolConfig, role);
-=======
   const policyPool = await hre.upgrades.deployProxy(
     PolicyPool,
     [options.treasuryAddress || ethers.constants.AddressZero],
@@ -220,7 +196,6 @@
 
   for (const role of (options.grantRoles || [])) {
     await grantRole(hre, accessManager, role);
->>>>>>> 08c8b160
   }
 
   await grantRole(hre, accessManager, "LEVEL1_ROLE");
